{
  "nbformat": 4,
  "nbformat_minor": 5,
  "metadata": {
    "colab": {
      "name": "Inverse_Text_Normalization.ipynb",
      "provenance": [],
      "collapsed_sections": []
    },
    "kernelspec": {
      "display_name": "Python 3",
      "language": "python",
      "name": "python3"
    },
    "language_info": {
      "codemirror_mode": {
        "name": "ipython",
        "version": 3
      },
      "file_extension": ".py",
      "mimetype": "text/x-python",
      "name": "python",
      "nbconvert_exporter": "python",
      "pygments_lexer": "ipython3",
      "version": "3.7.8"
    }
  },
  "cells": [
    {
      "cell_type": "code",
      "metadata": {
        "id": "U1GACXvL5GhV"
      },
      "source": [
        "if 'google.colab' in str(get_ipython()):\n",
        "  !pip install -q condacolab\n",
        "  import condacolab\n",
        "  condacolab.install()"
      ],
      "id": "U1GACXvL5GhV",
      "execution_count": null,
      "outputs": []
    },
    {
      "cell_type": "code",
      "metadata": {
        "id": "YxVLI-f97Kxl"
      },
      "source": [
        "\"\"\"\n",
        "You can run either this notebook locally (if you have all the dependencies and a GPU) or on Google Colab.\n",
        "\n",
        "Instructions for setting up Colab are as follows:\n",
        "1. Open a new Python 3 notebook.\n",
        "2. Import this notebook from GitHub (File -> Upload Notebook -> \"GITHUB\" tab -> copy/paste GitHub URL)\n",
        "3. Connect to an instance with a GPU (Runtime -> Change runtime type -> select \"GPU\" for hardware accelerator)\n",
        "\"\"\"\n",
        "\n",
<<<<<<< HEAD
        "BRANCH = 'r1.3.0'"
=======
        "BRANCH = 'r1.4.0'"
>>>>>>> 0958184e
      ],
      "id": "YxVLI-f97Kxl",
      "execution_count": null,
      "outputs": []
    },
    {
      "cell_type": "code",
      "metadata": {
        "id": "TcWLxxXC7Jgx"
      },
      "source": [
        "\n",
        "# If you're using Google Colab and not running locally, run this cell.\n",
        "# install NeMo\n",
        "if 'google.colab' in str(get_ipython()):\n",
        "  !python -m pip install git+https://github.com/NVIDIA/NeMo.git@$BRANCH#egg=nemo_toolkit[all]"
      ],
      "id": "TcWLxxXC7Jgx",
      "execution_count": null,
      "outputs": []
    },
    {
      "cell_type": "code",
      "metadata": {
        "id": "4nf8sui349co"
      },
      "source": [
        "if 'google.colab' in str(get_ipython()):\n",
        "  !conda install -c conda-forge pynini=2.1.3\n",
        "  ! mkdir images\n",
        "  ! wget https://github.com/NVIDIA/NeMo/blob/$BRANCH/tutorials/text_processing/images/deployment.png -O images/deployment.png\n",
        "  ! wget https://github.com/NVIDIA/NeMo/blob/$BRANCH/tutorials/text_processing/images/pipeline.png -O images/pipeline.png"
      ],
      "id": "4nf8sui349co",
      "execution_count": null,
      "outputs": []
    },
    {
      "cell_type": "code",
      "metadata": {
        "id": "homeless-richardson"
      },
      "source": [
        "import os\n",
        "import wget\n",
        "import pynini\n",
        "import nemo_text_processing"
      ],
      "id": "homeless-richardson",
      "execution_count": null,
      "outputs": []
    },
    {
      "cell_type": "markdown",
      "metadata": {
        "id": "interracial-listing"
      },
      "source": [
        "# Task Description\n",
        "\n",
        "Inverse text normalization (ITN) is a part of the Automatic Speech Recognition (ASR) post-processing pipeline. \n",
        "\n",
        "ITN is the task of converting the raw spoken output of the ASR model into its written form to improve the text readability. For example, `in nineteen seventy` should be changed to `in 1975` and `one hundred and twenty three dollars` to `$123`."
      ],
      "id": "interracial-listing"
    },
    {
      "cell_type": "markdown",
      "metadata": {
        "id": "desirable-words"
      },
      "source": [
        "# NeMo Inverse Text Normalization\n",
        "\n",
        "NeMo ITN is based on weighted finite-state\n",
        "transducer (WFST) grammars. The tool uses [`Pynini`](https://github.com/kylebgorman/pynini) to construct WFSTs, and the created grammars can be exported and integrated into [`Sparrowhawk`](https://github.com/google/sparrowhawk) (an open-source version of [The Kestrel TTS text normalization system](https://www.cambridge.org/core/journals/natural-language-engineering/article/abs/kestrel-tts-text-normalization-system/F0C18A3F596B75D83B75C479E23795DA)) for production. The NeMo ITN tool can be seen as a Python extension of `Sparrowhawk`. \n",
        "\n",
        "Currently, NeMo ITN provides support for English and the following semiotic classes from the [Google Text normalization dataset](https://www.kaggle.com/richardwilliamsproat/text-normalization-for-english-russian-and-polish):\n",
        "DATE, CARDINAL, MEASURE, DECIMAL, ORDINAL, MONEY, TIME, PLAIN. \n",
        "We additionally added the class `WHITELIST` for all whitelisted tokens whose verbalizations are directly looked up from a user-defined list.\n",
        "\n",
        "The toolkit is modular, easily extendable, and can be adapted to other languages and tasks like [text normalization](https://github.com/NVIDIA/NeMo/blob/stable/tutorials/text_processing/Text_Normalization.ipynb). The Python environment enables an easy combination of text covering grammars with NNs. \n",
        "\n",
        "The rule-based system is divided into a classifier and a verbalizer following  [Google's Kestrel](https://www.researchgate.net/profile/Richard_Sproat/publication/277932107_The_Kestrel_TTS_text_normalization_system/links/57308b1108aeaae23f5cc8c4/The-Kestrel-TTS-text-normalization-system.pdf) design: the classifier is responsible for detecting and classifying semiotic classes in the underlying text, the verbalizer the verbalizes the detected text segment. \n",
        "\n",
        "The overall NeMo ITN pipeline from development in `Pynini` to deployment in `Sparrowhawk` is shown below:\n",
        "![alt text](images/deployment.png \"Inverse Text Normalization Pipeline\")"
      ],
      "id": "desirable-words"
    },
    {
      "cell_type": "markdown",
      "metadata": {
        "id": "military-radius"
      },
      "source": [
        "# Quick Start\n",
        "\n",
        "## Add ITN to your Python ASR post-processing workflow\n",
        "\n",
        "ITN is a part of the `nemo_text_processing` package which is installed with `nemo_toolkit`. Installation instructions could be found [here](https://github.com/NVIDIA/NeMo/tree/main/README.rst)."
      ],
      "id": "military-radius"
    },
    {
      "cell_type": "code",
      "metadata": {
        "id": "limiting-genesis"
      },
      "source": [
        "from nemo_text_processing.inverse_text_normalization.inverse_normalize import InverseNormalizer\n",
        "\n",
        "inverse_normalizer = InverseNormalizer(lang='en')\n",
        "\n",
        "raw_text = \"we paid one hundred and twenty three dollars for this desk, and this.\"\n",
        "inverse_normalizer.inverse_normalize(raw_text, verbose=False)"
      ],
      "id": "limiting-genesis",
      "execution_count": null,
      "outputs": []
    },
    {
      "cell_type": "markdown",
      "metadata": {
        "id": "downtown-inventory"
      },
      "source": [
        "In the above cell, `one hundred and twenty three dollars` would be converted to `$123`, and the rest of the words remain the same.\n",
        "\n",
        "## Run Inverse Text Normalization on an input from a file\n",
        "\n",
        "Use `run_predict.py` to convert a spoken text from a file `INPUT_FILE` to a written format and save the output to `OUTPUT_FILE`. Under the hood, `run_predict.py` is calling `inverse_normalize()` (see the above section)."
      ],
      "id": "downtown-inventory"
    },
    {
      "cell_type": "code",
      "metadata": {
        "id": "streaming-butterfly"
      },
      "source": [
        "# If you're running the notebook locally, update the NEMO_TEXT_PROCESSING_PATH below\n",
        "# In Colab, a few required scripts will be downloaded from NeMo github\n",
        "\n",
        "NEMO_TOOLS_PATH = '<UPDATE_PATH_TO_NeMo_root>/nemo_text_processing/inverse_text_normalization'\n",
        "DATA_DIR = 'data_dir'\n",
        "os.makedirs(DATA_DIR, exist_ok=True)\n",
        "\n",
        "if 'google.colab' in str(get_ipython()):\n",
        "    NEMO_TOOLS_PATH = '.'\n",
        "\n",
        "    required_files = ['run_predict.py',\n",
        "                      'run_evaluate.py']\n",
        "    for file in required_files:\n",
        "        if not os.path.exists(file):\n",
        "            file_path = 'https://raw.githubusercontent.com/NVIDIA/NeMo/' + BRANCH + '/nemo_text_processing/inverse_text_normalization/' + file\n",
        "            print(file_path)\n",
        "            wget.download(file_path)\n",
        "elif not os.path.exists(NEMO_TOOLS_PATH):\n",
        "      raise ValueError(f'update path to NeMo root directory')\n",
        "\n",
        "INPUT_FILE = f'{DATA_DIR}/test.txt'\n",
        "OUTPUT_FILE = f'{DATA_DIR}/test_itn.txt'\n",
        "\n",
        "! echo \"on march second twenty twenty\" > $DATA_DIR/test.txt\n",
        "! python $NEMO_TOOLS_PATH/run_predict.py --input=$INPUT_FILE --output=$OUTPUT_FILE --language='en'"
      ],
      "id": "streaming-butterfly",
      "execution_count": null,
      "outputs": []
    },
    {
      "cell_type": "code",
      "metadata": {
        "id": "cordless-louisiana"
      },
      "source": [
        "# check that the raw text was indeed converted to the written form\n",
        "! cat $OUTPUT_FILE"
      ],
      "id": "cordless-louisiana",
      "execution_count": null,
      "outputs": []
    },
    {
      "cell_type": "markdown",
      "metadata": {
        "id": "italic-parish"
      },
      "source": [
        "## Run evaluation\n",
        "\n",
        "[Google Text normalization dataset](https://www.kaggle.com/richardwilliamsproat/text-normalization-for-english-russian-and-polish) consists of 1.1 billion words of English text from Wikipedia, divided across 100 files. The normalized text is obtained with [The Kestrel TTS text normalization system](https://www.cambridge.org/core/journals/natural-language-engineering/article/abs/kestrel-tts-text-normalization-system/F0C18A3F596B75D83B75C479E23795DA)).\n",
        "\n",
        "Although a large fraction of this dataset can be reused for ITN by swapping input with output, the dataset is not bijective. \n",
        "\n",
        "For example: `1,000 -> one thousand`, `1000 -> one thousand`, `3:00pm -> three p m`, `3 pm -> three p m` are valid data samples for normalization but the inverse does not hold for ITN. \n",
        "\n",
        "We used regex rules to disambiguate samples where possible, see `nemo_text_processing/inverse_text_normalization/clean_eval_data.py`.\n",
        "\n",
        "To run evaluation, the input file should follow the Google Text normalization dataset format. That is, every line of the file needs to have the format `<semiotic class>\\t<unnormalized text>\\t<self>` if it's trivial class or `<semiotic class>\\t<unnormalized text>\\t<normalized text>` in case of a semiotic class.\n",
        "\n",
        "Example evaluation run: \n",
        "\n",
        "`python run_evaluate.py \\\n",
        "        --input=./en_with_types/output-00001-of-00100 \\\n",
        "        [--language LANGUAGE] \\\n",
        "        [--cat CATEGORY] \\\n",
        "        [--filter]`\n",
        "        \n",
        "        \n",
        "Use `--cat` to specify a `CATEGORY` to run evaluation on (all other categories are going to be excluded from evaluation). With the option `--filter`, the provided data will be cleaned to avoid disambiguates (use `clean_eval_data.py` to clean up the data upfront)."
      ],
      "id": "italic-parish"
    },
    {
      "cell_type": "code",
      "metadata": {
        "id": "intimate-astronomy"
      },
      "source": [
        "eval_text = \"\"\"PLAIN\\ton\\t<self>\n",
        "DATE\\t22 july 2012\\tthe twenty second of july twenty twelve\n",
        "PLAIN\\tthey\\t<self>\n",
        "PLAIN\\tworked\\t<self>\n",
        "PLAIN\\tuntil\\t<self>\n",
        "TIME\\t12:00\\ttwelve o'clock\n",
        "<eos>\\t<eos>\n",
        "\"\"\"\n",
        "\n",
        "INPUT_FILE_EVAL = f'{DATA_DIR}/test_eval.txt'\n",
        "\n",
        "with open(INPUT_FILE_EVAL, 'w') as f:\n",
        "    f.write(eval_text)\n",
        "! cat $INPUT_FILE_EVAL"
      ],
      "id": "intimate-astronomy",
      "execution_count": null,
      "outputs": []
    },
    {
      "cell_type": "code",
      "metadata": {
        "id": "corporate-contest"
      },
      "source": [
        "! python $NEMO_TOOLS_PATH/run_evaluate.py --input=$INPUT_FILE_EVAL --language='en'"
      ],
      "id": "corporate-contest",
      "execution_count": null,
      "outputs": []
    },
    {
      "cell_type": "markdown",
      "metadata": {
        "id": "raised-exemption"
      },
      "source": [
        "`run_evaluate.py` call will output both **sentence level** and **token level** accuracies. \n",
        "For our example, the expected output is the following:\n",
        "\n",
        "```\n",
        "Loading training data: data_dir/test_eval.txt\n",
        "Sentence level evaluation...\n",
        "- Data: 1 sentences\n",
        "100% 1/1 [00:00<00:00, 58.42it/s]\n",
        "- Denormalized. Evaluating...\n",
        "- Accuracy: 1.0\n",
        "Token level evaluation...\n",
        "- Token type: PLAIN\n",
        "  - Data: 4 tokens\n",
        "100% 4/4 [00:00<00:00, 504.73it/s]\n",
        "  - Denormalized. Evaluating...\n",
        "  - Accuracy: 1.0\n",
        "- Token type: DATE\n",
        "  - Data: 1 tokens\n",
        "100% 1/1 [00:00<00:00, 118.95it/s]\n",
        "  - Denormalized. Evaluating...\n",
        "  - Accuracy: 1.0\n",
        "- Token type: TIME\n",
        "  - Data: 1 tokens\n",
        "100% 1/1 [00:00<00:00, 230.44it/s]\n",
        "  - Denormalized. Evaluating...\n",
        "  - Accuracy: 1.0\n",
        "- Accuracy: 1.0\n",
        " - Total: 6 \n",
        "\n",
        "Class      | Num Tokens | Denormalization\n",
        "sent level | 1          | 1.0  \n",
        "PLAIN      | 4          | 1.0  \n",
        "DATE       | 1          | 1.0  \n",
        "CARDINAL   | 0          | 0    \n",
        "LETTERS    | 0          | 0    \n",
        "VERBATIM   | 0          | 0    \n",
        "MEASURE    | 0          | 0    \n",
        "DECIMAL    | 0          | 0    \n",
        "ORDINAL    | 0          | 0    \n",
        "DIGIT      | 0          | 0    \n",
        "MONEY      | 0          | 0    \n",
        "TELEPHONE  | 0          | 0    \n",
        "ELECTRONIC | 0          | 0    \n",
        "FRACTION   | 0          | 0    \n",
        "TIME       | 1          | 1.0  \n",
        "ADDRESS    | 0          | 0    \n",
        "```"
      ],
      "id": "raised-exemption"
    },
    {
      "cell_type": "markdown",
      "metadata": {
        "id": "imported-literacy"
      },
      "source": [
        "# C++ deployment\n",
        "\n",
        "The instructions on how to export `Pynini` grammars and to run them with `Sparrowhawk`, could be found at [NeMo/tools/text_processing_deployment](https://github.com/NVIDIA/NeMo/tree/main/tools/text_processing_deployment)."
      ],
      "id": "imported-literacy"
    },
    {
      "cell_type": "markdown",
      "metadata": {
        "id": "bronze-nerve"
      },
      "source": [
        "# WFST and Common Pynini Operations\n",
        "\n",
        "Finite-state acceptor (or FSA) is a finite state automaton that has a finite number of states and no output. FSA either accepts (when the matching patter is found) or rejects a string (no match is found). "
      ],
      "id": "bronze-nerve"
    },
    {
      "cell_type": "code",
      "metadata": {
        "id": "heavy-distance"
      },
      "source": [
        "print([byte for byte in bytes('fst', 'utf-8')])\n",
        "\n",
        "# create an acceptor from a string\n",
        "pynini.accep('fst')"
      ],
      "id": "heavy-distance",
      "execution_count": null,
      "outputs": []
    },
    {
      "cell_type": "markdown",
      "metadata": {
        "id": "brave-avatar"
      },
      "source": [
        "Here `0` - is a start note, `1` and `2` are the accept nodes, while `3` is a finite state.\n",
        "By default (token_type=\"byte\", `Pynini` interprets the string as a sequence of bytes, assigning one byte per arc. \n",
        "\n",
        "A finite state transducer (FST) not only matches the pattern but also produces output according to the defined transitions."
      ],
      "id": "brave-avatar"
    },
    {
      "cell_type": "code",
      "metadata": {
        "id": "paperback-female"
      },
      "source": [
        "# create an FST\n",
        "pynini.cross('fst', 'FST')"
      ],
      "id": "paperback-female",
      "execution_count": null,
      "outputs": []
    },
    {
      "cell_type": "markdown",
      "metadata": {
        "id": "blond-hypothetical"
      },
      "source": [
        "Pynini supports the following operations:\n",
        "\n",
        "- `closure` - Computes concatenative closure.\n",
        "- `compose` - Constructively composes two FSTs.\n",
        "- `concat` - Computes the concatenation (product) of two FSTs.\n",
        "- `difference` - Constructively computes the difference of two FSTs.\n",
        "- `invert`  - Inverts the FST's transduction.\n",
        "- `optimize` - Performs a generic optimization of the FST.\n",
        "- `project` - Converts the FST to an acceptor using input or output labels.\n",
        "- `shortestpath` - Construct an FST containing the shortest path(s) in the input FST.\n",
        "- `union`- Computes the union (sum) of two or more FSTs.\n",
        "\n",
        "\n",
        "The list of most commonly used `Pynini` operations could be found [https://github.com/kylebgorman/pynini/blob/master/CHEATSHEET](https://github.com/kylebgorman/pynini/blob/master/CHEATSHEET). \n",
        "\n",
        "Pynini examples could be found at [https://github.com/kylebgorman/pynini/tree/master/pynini/examples](https://github.com/kylebgorman/pynini/tree/master/pynini/examples).\n",
        "Use `help()` to explore the functionality. For example:"
      ],
      "id": "blond-hypothetical"
    },
    {
      "cell_type": "code",
      "metadata": {
        "id": "arctic-firewall"
      },
      "source": [
        "help(pynini.union)"
      ],
      "id": "arctic-firewall",
      "execution_count": null,
      "outputs": []
    },
    {
      "cell_type": "markdown",
      "metadata": {
        "id": "continued-optimum"
      },
      "source": [
        "# NeMo ITN API"
      ],
      "id": "continued-optimum"
    },
    {
      "cell_type": "markdown",
      "metadata": {
        "id": "twenty-terrorist"
      },
      "source": [
        "NeMo ITN defines the following APIs that are called in sequence:\n",
        "\n",
        "- `find_tags() + select_tag()` - creates a linear automaton from the input string and composes it with the final classification WFST, which transduces numbers and inserts semantic tags.  \n",
        "- `parse()` - parses the tagged string into a list of key-value items representing the different semiotic tokens.\n",
        "- `generate_permutations()` - takes the parsed tokens and generates string serializations with different reorderings of the key-value items. This is important since WFSTs can only process input linearly, but the word order can change from spoken to written form (e.g., `three dollars -> $3`). \n",
        "- `find_verbalizer() + select_verbalizer` - takes the intermediate string representation and composes it with the final verbalization WFST, which removes the tags and returns the written form.  \n",
        "\n",
        "![alt text](images/pipeline.png \"Inverse Text Normalization Pipeline\")"
      ],
      "id": "twenty-terrorist"
    },
    {
      "cell_type": "markdown",
      "metadata": {
        "id": "twenty-charles"
      },
      "source": [
        "# References and Further Reading:\n",
        "\n",
        "\n",
        "- [Zhang, Yang, Bakhturina, Evelina, Gorman, Kyle and Ginsburg, Boris. \"NeMo Inverse Text Normalization: From Development To Production.\" (2021)](https://arxiv.org/abs/2104.05055)\n",
        "- [Ebden, Peter, and Richard Sproat. \"The Kestrel TTS text normalization system.\" Natural Language Engineering 21.3 (2015): 333.](https://www.cambridge.org/core/journals/natural-language-engineering/article/abs/kestrel-tts-text-normalization-system/F0C18A3F596B75D83B75C479E23795DA)\n",
        "- [Gorman, Kyle. \"Pynini: A Python library for weighted finite-state grammar compilation.\" Proceedings of the SIGFSM Workshop on Statistical NLP and Weighted Automata. 2016.](https://www.aclweb.org/anthology/W16-2409.pdf)\n",
        "- [Mohri, Mehryar, Fernando Pereira, and Michael Riley. \"Weighted finite-state transducers in speech recognition.\" Computer Speech & Language 16.1 (2002): 69-88.](https://cs.nyu.edu/~mohri/postscript/csl01.pdf)"
      ],
      "id": "twenty-charles"
    }
  ]
}<|MERGE_RESOLUTION|>--- conflicted
+++ resolved
@@ -56,11 +56,7 @@
         "3. Connect to an instance with a GPU (Runtime -> Change runtime type -> select \"GPU\" for hardware accelerator)\n",
         "\"\"\"\n",
         "\n",
-<<<<<<< HEAD
-        "BRANCH = 'r1.3.0'"
-=======
         "BRANCH = 'r1.4.0'"
->>>>>>> 0958184e
       ],
       "id": "YxVLI-f97Kxl",
       "execution_count": null,
