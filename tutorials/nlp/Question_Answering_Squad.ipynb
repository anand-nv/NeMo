{
  "nbformat": 4,
  "nbformat_minor": 0,
  "metadata": {
    "accelerator": "GPU",
    "colab": {
      "name": "Question_Answering_Squad.ipynb",
      "provenance": [],
      "private_outputs": true,
      "collapsed_sections": [
        "daYw_Xll2ZR9"
      ],
      "toc_visible": true
    },
    "kernelspec": {
      "display_name": "Python 3",
      "language": "python",
      "name": "python3"
    },
    "language_info": {
      "codemirror_mode": {
        "name": "ipython",
        "version": 3
      },
      "file_extension": ".py",
      "mimetype": "text/x-python",
      "name": "python",
      "nbconvert_exporter": "python",
      "pygments_lexer": "ipython3",
      "version": "3.7.6"
    },
    "pycharm": {
      "stem_cell": {
        "cell_type": "raw",
        "metadata": {
          "collapsed": false
        },
        "source": []
      }
    }
  },
  "cells": [
    {
      "cell_type": "code",
      "metadata": {
        "id": "uRLPr0TnIAHO"
      },
      "source": [
<<<<<<< HEAD
        "BRANCH = 'r1.3.0'"
=======
        "BRANCH = 'r1.4.0'"
>>>>>>> 0958184e
      ],
      "execution_count": null,
      "outputs": []
    },
    {
      "cell_type": "code",
      "metadata": {
        "id": "o_0K1lsW1dj9"
      },
      "source": [
        "\"\"\"\n",
        "You can run either this notebook locally (if you have all the dependencies and a GPU) or on Google Colab.\n",
        "\n",
        "Instructions for setting up Colab are as follows:\n",
        "1. Open a new Python 3 notebook.\n",
        "2. Import this notebook from GitHub (File -> Upload Notebook -> \"GITHUB\" tab -> copy/paste GitHub URL)\n",
        "3. Connect to an instance with a GPU (Runtime -> Change runtime type -> select \"GPU\" for hardware accelerator)\n",
        "4. Run this cell to set up dependencies.\n",
        "\"\"\"\n",
        "# If you're using Google Colab and not running locally, run this cell\n",
        "\n",
        "# install NeMo\n",
        "!python -m pip install git+https://github.com/NVIDIA/NeMo.git@$BRANCH#egg=nemo_toolkit[nlp]"
      ],
      "execution_count": null,
      "outputs": []
    },
    {
      "cell_type": "code",
      "metadata": {
        "id": "dzqD2WDFOIN-"
      },
      "source": [
        "from nemo.utils.exp_manager import exp_manager\n",
        "from nemo.collections import nlp as nemo_nlp\n",
        "\n",
        "import os\n",
        "import wget \n",
        "import torch\n",
        "import pytorch_lightning as pl\n",
        "from omegaconf import OmegaConf"
      ],
      "execution_count": null,
      "outputs": []
    },
    {
      "cell_type": "markdown",
      "metadata": {
        "id": "daYw_Xll2ZR9"
      },
      "source": [
        "# Task Description\n",
        "Given a question and a context both in natural language, predict the span within the context with a start and end position which indicates the answer to the question.\n",
        "For every word in our training dataset we’re going to predict:\n",
        "- likelihood this word is the start of the span \n",
        "- likelihood this word is the end of the span \n",
        "\n",
        "We are using a pretrained [BERT](https://arxiv.org/pdf/1810.04805.pdf) encoder with 2 span prediction heads for prediction start and end position of the answer. The span predictions are token classifiers consisting of a single linear layer. "
      ]
    },
    {
      "cell_type": "markdown",
      "metadata": {
        "id": "ZnuziSwJ1yEB"
      },
      "source": [
        "# Dataset\n",
        "This model expects the dataset to be in [SQuAD](https://rajpurkar.github.io/SQuAD-explorer/) format, e.g. a JSON file for each dataset split. \n",
        "In the following we will show example for a training file. Each title has one or multiple paragraph entries, each consisting of the text - \"context\", and question-answer entries. Each question-answer entry has:\n",
        "* a question\n",
        "* a globally unique id\n",
        "* a boolean flag \"is_impossible\" which shows if the question is answerable or not\n",
        "* in case the question is answerable one answer entry, which contains the text span and its starting character index in the context. If not answerable, the \"answers\" list is empty\n",
        "\n",
        "The evaluation files (for validation and testing) follow the above format except for it can provide more than one answer to the same question. \n",
        "The inference file follows the above format except for it does not require the \"answers\" and \"is_impossible\" keywords.\n"
      ]
    },
    {
      "cell_type": "markdown",
      "metadata": {
        "id": "TXFORGBv2Jqu"
      },
      "source": [
        "\n",
        "\n",
        "```\n",
        "{\n",
        "    \"data\": [\n",
        "        {\n",
        "            \"title\": \"Super_Bowl_50\", \n",
        "            \"paragraphs\": [\n",
        "                {\n",
        "                    \"context\": \"Super Bowl 50 was an American football game to determine the champion of the National Football League (NFL) for the 2015 season. The American Football Conference (AFC) champion Denver Broncos defeated the National Football Conference (NFC) champion Carolina Panthers 24\\u201310 to earn their third Super Bowl title. The game was played on February 7, 2016, at Levi's Stadium in the San Francisco Bay Area at Santa Clara, California. As this was the 50th Super Bowl, the league emphasized the \\\"golden anniversary\\\" with various gold-themed initiatives, as well as temporarily suspending the tradition of naming each Super Bowl game with Roman numerals (under which the game would have been known as \\\"Super Bowl L\\\"), so that the logo could prominently feature the Arabic numerals 50.\", \n",
        "                    \"qas\": [\n",
        "                        {\n",
        "                            \"question\": \"Where did Super Bowl 50 take place?\", \n",
        "                            \"is_impossible\": \"false\", \n",
        "                            \"id\": \"56be4db0acb8001400a502ee\", \n",
        "                            \"answers\": [\n",
        "                                {\n",
        "                                    \"answer_start\": \"403\", \n",
        "                                    \"text\": \"Santa Clara, California\"\n",
        "                                }\n",
        "                            ]\n",
        "                        },\n",
        "                        {\n",
        "                            \"question\": \"What was the winning score of the Super Bowl 50?\", \n",
        "                            \"is_impossible\": \"true\", \n",
        "                            \"id\": \"56be4db0acb8001400a502ez\", \n",
        "                            \"answers\": [\n",
        "                            ]\n",
        "                        }\n",
        "                    ]\n",
        "                }\n",
        "            ]\n",
        "        }\n",
        "    ]\n",
        "}\n",
        "...\n",
        "```\n",
        "\n"
      ]
    },
    {
      "cell_type": "markdown",
      "metadata": {
        "id": "SL58EWkd2ZVb"
      },
      "source": [
        "## Download the data"
      ]
    },
    {
      "cell_type": "code",
      "execution_count": null,
      "metadata": {},
      "outputs": [],
      "source": []
    },
    {
      "cell_type": "markdown",
      "metadata": {
        "id": "THi6s1Qx2G1k"
      },
      "source": [
        "In this notebook we are going download the [SQuAD](https://rajpurkar.github.io/SQuAD-explorer/) dataset to showcase how to do training and inference. There are two datasets, SQuAD1.0 and SQuAD2.0. SQuAD 1.1, the previous version of the SQuAD dataset, contains 100,000+ question-answer pairs on 500+ articles. SQuAD2.0 dataset combines the 100,000 questions in SQuAD1.1 with over 50,000 unanswerable questions written adversarially by crowdworkers to look similar to answerable ones. \n",
        "\n",
        "\n",
        "To download both datasets, we use  [NeMo/examples/nlp/question_answering/get_squad.py](https://github.com/NVIDIA/NeMo/blob/stable/examples/nlp/question_answering/get_squad.py). \n",
        "\n",
        "\n"
      ]
    },
    {
      "cell_type": "code",
      "metadata": {
        "id": "tv3qXTTR_hBk"
      },
      "source": [
        "# set the following paths\n",
        "DATA_DIR = \"PATH_TO_DATA\"\n",
        "WORK_DIR = \"PATH_TO_CHECKPOINTS_AND_LOGS\""
      ],
      "execution_count": null,
      "outputs": []
    },
    {
      "cell_type": "code",
      "metadata": {
        "id": "qcz3Djem_hBn"
      },
      "source": [
        "## download get_squad.py script to download and preprocess the SQuAD data\n",
        "os.makedirs(WORK_DIR, exist_ok=True)\n",
        "if not os.path.exists(WORK_DIR + '/get_squad.py'):\n",
        "    print('Downloading get_squad.py...')\n",
        "    wget.download(f'https://raw.githubusercontent.com/NVIDIA/NeMo/{BRANCH}/examples/nlp/question_answering/get_squad.py', WORK_DIR)\n",
        "else:\n",
        "    print ('get_squad.py already exists')"
      ],
      "execution_count": null,
      "outputs": []
    },
    {
      "cell_type": "code",
      "metadata": {
        "id": "mpzsC41t_hBq"
      },
      "source": [
        "# download and preprocess the data\n",
        "! python $WORK_DIR/get_squad.py --destDir $DATA_DIR"
      ],
      "execution_count": null,
      "outputs": []
    },
    {
      "cell_type": "markdown",
      "metadata": {
        "id": "m_HLLl6t_hBs"
      },
      "source": [
        "after execution of the above cell, your data folder will contain a subfolder \"squad\" the following 4 files for training and evaluation\n",
        "- v1.1/train-v1.1.json\n",
        "- v1.1/dev-v1.1.json\n",
        "- v2.0/train-v2.0.json\n",
        "- v2.0/dev-v2.0.json"
      ]
    },
    {
      "cell_type": "code",
      "metadata": {
        "id": "qYHcfxPL_hBt"
      },
      "source": [
        "! ls -LR {DATA_DIR}/squad"
      ],
      "execution_count": null,
      "outputs": []
    },
    {
      "cell_type": "markdown",
      "metadata": {
        "id": "bdpikZVreLlI"
      },
      "source": [
        "## Data preprocessing\n",
        "\n",
        "The input into the model is the concatenation of two tokenized sequences:\n",
        "\" [CLS] query [SEP] context [SEP]\".\n",
        "This is the tokenization used for BERT, i.e. [WordPiece](https://arxiv.org/pdf/1609.08144.pdf) Tokenizer, which uses the [Google's BERT vocabulary](https://github.com/google-research/bert). This tokenizer is configured with `model.tokenizer.tokenizer_name=bert-base-uncased` and is automatically instantiated using [Huggingface](https://huggingface.co/)'s API. \n",
        "The benefit of this tokenizer is that this is compatible with a pretrained BERT model, from which we can finetune instead of training the question answering model from scratch. However, we also support other tokenizers, such as `model.tokenizer.tokenizer_name=sentencepiece`. Unlike the BERT WordPiece tokenizer, the [SentencePiece](https://github.com/google/sentencepiece) tokenizer model needs to be first created from a text file.\n",
        "See [02_NLP_Tokenizers.ipynb](https://colab.research.google.com/github/NVIDIA/NeMo/blob/stable/tutorials/nlp/02_NLP_Tokenizers.ipynb) for more details on how to use NeMo Tokenizers."
      ]
    },
    {
      "cell_type": "markdown",
      "metadata": {
        "id": "0q7Y7nyW_hBv"
      },
      "source": [
        "# Data and Model Parameters\n"
      ]
    },
    {
      "cell_type": "markdown",
      "metadata": {
        "id": "B0b0Tn8M_hBv"
      },
      "source": [
        "Note, this is only an example to showcase usage and is not optimized for accuracy. In the following, we will download and adjust the model configuration to create a toy example, where we only use a small fraction of the original dataset. \n",
        "\n",
        "In order to train the full SQuAD model, leave the model parameters from the configuration file unchanged. This sets NUM_SAMPLES=-1 to use the entire dataset, which will slow down performance significantly. We recommend to use bash script and multi-GPU to accelerate this. \n"
      ]
    },
    {
      "cell_type": "code",
      "metadata": {
        "id": "n8HZrDmr12_-"
      },
      "source": [
        "# This is the model configuration file that we will download, do not change this\n",
        "MODEL_CONFIG = \"question_answering_squad_config.yaml\"\n",
        "\n",
        "# model parameters, play with these\n",
        "BATCH_SIZE = 12\n",
        "MAX_SEQ_LENGTH = 384\n",
        "# specify BERT-like model, you want to use\n",
        "PRETRAINED_BERT_MODEL = \"bert-base-uncased\"\n",
        "TOKENIZER_NAME = \"bert-base-uncased\" # tokenizer name\n",
        "\n",
        "# Number of data examples used for training, validation, test and inference\n",
        "TRAIN_NUM_SAMPLES = VAL_NUM_SAMPLES = TEST_NUM_SAMPLES = 5000 \n",
        "INFER_NUM_SAMPLES = 5\n",
        "\n",
        "TRAIN_FILE = f\"{DATA_DIR}/squad/v1.1/train-v1.1.json\"\n",
        "VAL_FILE = f\"{DATA_DIR}/squad/v1.1/dev-v1.1.json\"\n",
        "TEST_FILE = f\"{DATA_DIR}/squad/v1.1/dev-v1.1.json\"\n",
        "INFER_FILE = f\"{DATA_DIR}/squad/v1.1/dev-v1.1.json\"\n",
        "\n",
        "INFER_PREDICTION_OUTPUT_FILE = \"output_prediction.json\"\n",
        "INFER_NBEST_OUTPUT_FILE = \"output_nbest.json\"\n",
        "\n",
        "# training parameters\n",
        "LEARNING_RATE = 0.00003\n",
        "\n",
        "# number of epochs\n",
        "MAX_EPOCHS = 1"
      ],
      "execution_count": null,
      "outputs": []
    },
    {
      "cell_type": "markdown",
      "metadata": {
        "id": "daludzzL2Jba"
      },
      "source": [
        "# Model Configuration"
      ]
    },
    {
      "cell_type": "markdown",
      "metadata": {
        "id": "_whKCxfTMo6Y"
      },
      "source": [
        "The model is defined in a config file which declares multiple important sections. They are:\n",
        "- **model**: All arguments that will relate to the Model - language model, span prediction, optimizer and schedulers, datasets and any other related information\n",
        "\n",
        "- **trainer**: Any argument to be passed to PyTorch Lightning"
      ]
    },
    {
      "cell_type": "code",
      "metadata": {
        "id": "T1gA8PsJ13MJ"
      },
      "source": [
        "# download the model's default configuration file \n",
        "config_dir = WORK_DIR + '/configs/'\n",
        "os.makedirs(config_dir, exist_ok=True)\n",
        "if not os.path.exists(config_dir + MODEL_CONFIG):\n",
        "    print('Downloading config file...')\n",
        "    wget.download(f'https://raw.githubusercontent.com/NVIDIA/NeMo/{BRANCH}/examples/nlp/question_answering/conf/{MODEL_CONFIG}', config_dir)\n",
        "else:\n",
        "    print ('config file is already exists')"
      ],
      "execution_count": null,
      "outputs": []
    },
    {
      "cell_type": "code",
      "metadata": {
        "id": "mX3KmWMvSUQw"
      },
      "source": [
        "# this line will print the entire default config of the model\n",
        "config_path = f'{WORK_DIR}/configs/{MODEL_CONFIG}'\n",
        "print(config_path)\n",
        "config = OmegaConf.load(config_path)\n",
        "print(OmegaConf.to_yaml(config))"
      ],
      "execution_count": null,
      "outputs": []
    },
    {
      "cell_type": "markdown",
      "metadata": {
        "id": "ZCgWzNBkaQLZ"
      },
      "source": [
        "## Setting up data within the config\n",
        "\n",
        "Among other things, the config file contains dictionaries called dataset, train_ds and validation_ds, test_ds. These are configurations used to setup the Dataset and DataLoaders of the corresponding config.\n",
        "\n",
        "Specify data paths using `model.train_ds.file`, `model.valuation_ds.file` and `model.test_ds.file`.\n",
        "\n",
        "Let's now add the data paths to the config."
      ]
    },
    {
      "cell_type": "code",
      "metadata": {
        "id": "LQHCJN-ZaoLp"
      },
      "source": [
        "config.model.train_ds.file = TRAIN_FILE\n",
        "config.model.validation_ds.file = VAL_FILE\n",
        "config.model.test_ds.file = TEST_FILE\n",
        "\n",
        "config.model.train_ds.num_samples = TRAIN_NUM_SAMPLES\n",
        "config.model.validation_ds.num_samples = VAL_NUM_SAMPLES\n",
        "config.model.test_ds.num_samples = TEST_NUM_SAMPLES\n",
        "\n",
        "config.model.tokenizer.tokenizer_name = TOKENIZER_NAME"
      ],
      "execution_count": null,
      "outputs": []
    },
    {
      "cell_type": "markdown",
      "metadata": {
        "id": "nB96-3sTc3yk"
      },
      "source": [
        "# Building the PyTorch Lightning Trainer\n",
        "\n",
        "NeMo models are primarily PyTorch Lightning modules - and therefore are entirely compatible with the PyTorch Lightning ecosystem!\n",
        "\n",
        "Let's first instantiate a Trainer object!"
      ]
    },
    {
      "cell_type": "code",
      "metadata": {
        "id": "knF6QeQQdMrH"
      },
      "source": [
        "# lets modify some trainer configs\n",
        "# checks if we have GPU available and uses it\n",
        "cuda = 1 if torch.cuda.is_available() else 0\n",
        "config.trainer.gpus = cuda\n",
        "config.trainer.precision = 16 if torch.cuda.is_available() else 32\n",
        "\n",
        "# For mixed precision training, use precision=16 and amp_level=O1\n",
        "\n",
        "config.trainer.max_epochs = MAX_EPOCHS\n",
        "\n",
        "# Remove distributed training flags if only running on a single GPU or CPU\n",
        "config.trainer.accelerator = None\n",
        "\n",
        "print(\"Trainer config - \\n\")\n",
        "print(OmegaConf.to_yaml(config.trainer))\n",
        "\n",
        "trainer = pl.Trainer(**config.trainer)"
      ],
      "execution_count": null,
      "outputs": []
    },
    {
      "cell_type": "markdown",
      "metadata": {
        "id": "8IlEMdVxdr6p"
      },
      "source": [
        "# Setting up a NeMo Experiment¶\n",
        "\n",
        "NeMo has an experiment manager that handles logging and checkpointing for us, so let's use it!"
      ]
    },
    {
      "cell_type": "code",
      "metadata": {
        "id": "8uztqGAmdrYt"
      },
      "source": [
        "config.exp_manager.exp_dir = WORK_DIR\n",
        "exp_dir = exp_manager(trainer, config.get(\"exp_manager\", None))\n",
        "\n",
        "# the exp_dir provides a path to the current experiment for easy access\n",
        "exp_dir = str(exp_dir)"
      ],
      "execution_count": null,
      "outputs": []
    },
    {
      "cell_type": "markdown",
      "metadata": {
        "id": "D4jy28fbjekD"
      },
      "source": [
        "# Using an Out-Of-Box Model"
      ]
    },
    {
      "cell_type": "code",
      "metadata": {
        "id": "Ins2ZzJckKKo"
      },
      "source": [
        "# list available pretrained models\n",
        "nemo_nlp.models.QAModel.list_available_models()"
      ],
      "execution_count": null,
      "outputs": []
    },
    {
      "cell_type": "code",
      "metadata": {
        "id": "iFnzHvkVk-S5"
      },
      "source": [
        "# load pretained model\n",
        "pretrained_model_name=\"qa_squadv1.1_bertbase\"\n",
        "model = nemo_nlp.models.QAModel.from_pretrained(model_name=pretrained_model_name)"
      ],
      "execution_count": null,
      "outputs": []
    },
    {
      "cell_type": "markdown",
      "metadata": {
        "id": "6FI_nQsJo_11"
      },
      "source": [
        "# Model Training"
      ]
    },
    {
      "cell_type": "markdown",
      "metadata": {
        "id": "8tjLhUvL_o7_"
      },
      "source": [
        "Before initializing the model, we might want to modify some of the model configs."
      ]
    },
    {
      "cell_type": "code",
      "metadata": {
        "id": "Xeuc2i7Y_nP5"
      },
      "source": [
        "# complete list of supported BERT-like models\n",
        "nemo_nlp.modules.get_pretrained_lm_models_list()"
      ],
      "execution_count": null,
      "outputs": []
    },
    {
      "cell_type": "code",
      "metadata": {
        "id": "RK2xglXyAUOO"
      },
      "source": [
        "# add the specified above model parameters to the config\n",
        "config.model.language_model.pretrained_model_name = PRETRAINED_BERT_MODEL\n",
        "config.model.train_ds.batch_size = BATCH_SIZE\n",
        "config.model.validation_ds.batch_size  = BATCH_SIZE\n",
        "config.model.test_ds.batch_size = BATCH_SIZE\n",
        "config.model.optim.lr = LEARNING_RATE\n",
        "\n",
        "print(\"Updated model config - \\n\")\n",
        "print(OmegaConf.to_yaml(config.model))"
      ],
      "execution_count": null,
      "outputs": []
    },
    {
      "cell_type": "code",
      "metadata": {
        "id": "NgsGLydWo-6-"
      },
      "source": [
        "# initialize the model\n",
        "# dataset we'll be prepared for training and evaluation during\n",
        "model = nemo_nlp.models.QAModel(cfg=config.model, trainer=trainer)"
      ],
      "execution_count": null,
      "outputs": []
    },
    {
      "cell_type": "markdown",
      "metadata": {
        "id": "kQ592Tx4pzyB"
      },
      "source": [
        "## Monitoring Training Progress\n",
        "Optionally, you can create a Tensorboard visualization to monitor training progress."
      ]
    },
    {
      "cell_type": "code",
      "metadata": {
        "id": "mTJr16_pp0aS"
      },
      "source": [
        "try:\n",
        "  from google import colab\n",
        "  COLAB_ENV = True\n",
        "except (ImportError, ModuleNotFoundError):\n",
        "  COLAB_ENV = False\n",
        "\n",
        "# Load the TensorBoard notebook extension\n",
        "if COLAB_ENV:\n",
        "  %load_ext tensorboard\n",
        "  %tensorboard --logdir {exp_dir}\n",
        "else:\n",
        "  print(\"To use tensorboard, please use this notebook in a Google Colab environment.\")"
      ],
      "execution_count": null,
      "outputs": []
    },
    {
      "cell_type": "code",
      "metadata": {
        "id": "hUvnSpyjp0Dh"
      },
      "source": [
        "# start the training\n",
        "trainer.fit(model)"
      ],
      "execution_count": null,
      "outputs": []
    },
    {
      "cell_type": "markdown",
      "metadata": {
        "id": "JxBiIKMlH8yv"
      },
      "source": [
        "After training for 1 epoch, exact match on the evaluation data should be around 59.2%, F1 around 70.2%."
      ]
    },
    {
      "cell_type": "markdown",
      "metadata": {
        "id": "ynCLBmAWFVsM"
      },
      "source": [
        "# Evaluation\n",
        "\n",
        "To see how the model performs, let’s run evaluation on the test dataset."
      ]
    },
    {
      "cell_type": "code",
      "metadata": {
        "id": "XBMCoXAKFtSd"
      },
      "source": [
        "model.setup_test_data(test_data_config=config.model.test_ds)\n",
        "trainer.test(model)"
      ],
      "execution_count": null,
      "outputs": []
    },
    {
      "cell_type": "markdown",
      "metadata": {
        "id": "VPdzJVAgSFaJ"
      },
      "source": [
        "# Inference\n",
        "\n",
        "To use the model for creating predictions, let’s run inference on the unlabeled inference dataset."
      ]
    },
    {
      "cell_type": "code",
      "metadata": {
        "id": "DQhsamclRtxJ"
      },
      "source": [
        "# # store test prediction under the experiment output folder\n",
        "output_prediction_file = f\"{exp_dir}/{INFER_PREDICTION_OUTPUT_FILE}\"\n",
        "output_nbest_file = f\"{exp_dir}/{INFER_NBEST_OUTPUT_FILE}\"\n",
        "all_preds, all_nbests = model.inference(file=INFER_FILE, batch_size=5, num_samples=INFER_NUM_SAMPLES, output_nbest_file=output_nbest_file, output_prediction_file=output_prediction_file)"
      ],
      "execution_count": null,
      "outputs": []
    },
    {
      "cell_type": "code",
      "metadata": {
        "id": "sQpRIOaM_hCQ"
      },
      "source": [
        "for _, item in all_preds.items():\n",
        "    print(f\"question: {item[0]} answer: {item[1]}\")\n",
        "#The prediction file contains the predicted answer to each question id for the first TEST_NUM_SAMPLES.\n",
        "! python -m json.tool $exp_dir/$INFER_PREDICTION_OUTPUT_FILE"
      ],
      "execution_count": null,
      "outputs": []
    },
    {
      "cell_type": "markdown",
      "metadata": {
        "id": "ref1qSonGNhP"
      },
      "source": [
        "If you have NeMo installed locally, you can also train the model with \n",
        "[NeMo/examples/nlp/question_answering/get_squad.py](https://github.com/NVIDIA/NeMo/blob/stable/examples/nlp/question_answering/question_answering_squad.py).\n",
        "\n",
        "To run training script, use:\n",
        "\n",
        "`python question_answering_squad.py model.train_ds.file=TRAIN_FILE model.validation_ds.file=VAL_FILE model.test_ds.file=TEST_FILE`\n",
        "\n",
        "To improve the performance of the model, train with multi-GPU and a global batch size of 24. So if you use 8 GPUs with `trainer.gpus=8`, set `model.train_ds.batch_size=3`"
      ]
    }
  ]
}<|MERGE_RESOLUTION|>--- conflicted
+++ resolved
@@ -46,11 +46,7 @@
         "id": "uRLPr0TnIAHO"
       },
       "source": [
-<<<<<<< HEAD
-        "BRANCH = 'r1.3.0'"
-=======
         "BRANCH = 'r1.4.0'"
->>>>>>> 0958184e
       ],
       "execution_count": null,
       "outputs": []
