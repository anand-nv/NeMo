--- conflicted
+++ resolved
@@ -6,11 +6,7 @@
    "metadata": {},
    "outputs": [],
    "source": [
-<<<<<<< HEAD
-    "BRANCH = 'r1.5.0'"
-=======
     "BRANCH = 'r1.6.0'"
->>>>>>> 66b5b07b
    ]
   },
   {
@@ -1030,11 +1026,7 @@
    "name": "python",
    "nbconvert_exporter": "python",
    "pygments_lexer": "ipython3",
-<<<<<<< HEAD
-   "version": "3.7.7"
-=======
    "version": "3.8.12"
->>>>>>> 66b5b07b
   },
   "pycharm": {
    "stem_cell": {
