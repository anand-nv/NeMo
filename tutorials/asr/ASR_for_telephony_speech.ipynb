{
<<<<<<< HEAD
 "cells": [
  {
   "cell_type": "code",
   "execution_count": null,
   "metadata": {
    "id": "lJz6FDU1lRzc"
   },
   "outputs": [],
   "source": [
    "\"\"\"\n",
    "You can run either this notebook locally (if you have all the dependencies and a GPU) or on Google Colab.\n",
    "\n",
    "Instructions for setting up Colab are as follows:\n",
    "1. Open a new Python 3 notebook.\n",
    "2. Import this notebook from GitHub (File -> Upload Notebook -> \"GITHUB\" tab -> copy/paste GitHub URL)\n",
    "3. Connect to an instance with a GPU (Runtime -> Change runtime type -> select \"GPU\" for hardware accelerator)\n",
    "4. Run this cell to set up dependencies.\n",
    "5. Restart the runtime (Runtime -> Restart Runtime) for any upgraded packages to take effect\n",
    "\"\"\"\n",
    "# If you're using Google Colab and not running locally, run this cell.\n",
    "\n",
    "## Install dependencies\n",
    "!pip install wget\n",
    "!apt-get install sox libsndfile1 ffmpeg\n",
    "!pip install unidecode\n",
    "!pip install matplotlib>=3.3.2\n",
    "\n",
    "## Install NeMo\n",
    "BRANCH = 'r1.6.0'\n",
    "!python -m pip install git+https://github.com/NVIDIA/NeMo.git@$BRANCH#egg=nemo_toolkit[all]\n",
    "\n",
    "## Grab the config we'll use in this example\n",
    "!mkdir configs\n",
    "!wget -P configs/ https://raw.githubusercontent.com/NVIDIA/NeMo/$BRANCH/examples/asr/conf/config.yaml\n",
    "\n",
    "\"\"\"\n",
    "Remember to restart the runtime for the kernel to pick up any upgraded packages (e.g. matplotlib)!\n",
    "Alternatively, you can uncomment the exit() below to crash and restart the kernel, in the case\n",
    "that you want to use the \"Run All Cells\" (or similar) option.\n",
    "\"\"\"\n",
    "# exit()"
   ]
  },
  {
   "cell_type": "markdown",
   "metadata": {
    "id": "v1Jk9etFlRzf"
   },
   "source": [
    "# Telephony speech (8 kHz)\n",
    "This notebook covers general recommendations for using NeMo models with 8 kHz speech. All the pretrained models currently available through NeMo are trained with audio at 16 kHz. This means that if the original audio was sampled at a different rate, it's sampling rate was converted to 16 kHz through upsampling or downsampling. One of the common applications for ASR is to recognize telephony speech which typically consists of speech sampled at 8 kHz.\n"
   ]
  },
  {
   "cell_type": "markdown",
   "metadata": {},
   "source": [
    "# Mixed sample rate\n",
    "Most of the pretrained English models distributed with NeMo are trained with mixed sample rate data, i.e. the training data typically consists of data sampled at both 8 kHz and 16 kHz. As an example pretrained Citrinet model \"stt_en_citrinet_1024\" was trained with the following datasets. \n",
    "* Librispeech 960 hours of English speech\n",
    "* Fisher Corpus\n",
    "* Switchboard-1 Dataset\n",
    "* WSJ-0 and WSJ-1\n",
    "* National Speech Corpus - 1\n",
    "* Mozilla Common Voice\n",
    "\n",
    "Among these, Fisher and Switchboard datasets are conversational telephone speech datasets with audio sampled at 8 kHz while the other datasets were originally sampled at least 16 kHz. Before training, all audio files from Fisher and Switchboard datasets were upsampled to 16 kHz. Because of this mixed sample rate training, our models can be used to recognize both narrowband (8kHz) and wideband speech (16kHz)"
   ]
  },
  {
   "cell_type": "markdown",
   "metadata": {},
   "source": [
    "# Inference with NeMo\n",
    "NeMo ASR currently supports inference of audio in .wav format. Internally, the audio file is resampled to 16 kHz before inference is called on the model, so there is no difference running inference on 8 kHz audio compared to say 16 kHz or any other sampling rate audio with NeMo. Let's look at an example for running inference on 8 kHz audio. "
   ]
  },
  {
   "cell_type": "code",
   "execution_count": 3,
   "metadata": {},
   "outputs": [],
   "source": [
    "# This is where the an4/ directory will be placed.\n",
    "# Change this if you don't want the data to be extracted in the current directory.\n",
    "data_dir = '.'"
   ]
  },
  {
   "cell_type": "code",
   "execution_count": null,
   "metadata": {},
   "outputs": [],
   "source": [
    "import glob\n",
    "import os\n",
    "import subprocess\n",
    "import tarfile\n",
    "import wget\n",
    "\n",
    "# Download the dataset. This will take a few moments...\n",
    "print(\"******\")\n",
    "if not os.path.exists(data_dir + '/an4_sphere.tar.gz'):\n",
    "    an4_url = 'http://www.speech.cs.cmu.edu/databases/an4/an4_sphere.tar.gz'\n",
    "    an4_path = wget.download(an4_url, data_dir)\n",
    "    print(f\"Dataset downloaded at: {an4_path}\")\n",
    "else:\n",
    "    print(\"Tarfile already exists.\")\n",
    "    an4_path = data_dir + '/an4_sphere.tar.gz'\n",
    "\n",
    "if not os.path.exists(data_dir + '/an4/'):\n",
    "    # Untar and convert .sph to .wav (using sox)\n",
    "    tar = tarfile.open(an4_path)\n",
    "    tar.extractall(path=data_dir)\n",
    "\n",
    "    print(\"Converting .sph to .wav...\")\n",
    "    sph_list = glob.glob(data_dir + '/an4/**/*.sph', recursive=True)\n",
    "    for sph_path in sph_list:\n",
    "        wav_path = sph_path[:-4] + '.wav'\n",
    "        cmd = [\"sox\", sph_path, wav_path]\n",
    "        subprocess.run(cmd)\n",
    "print(\"Finished conversion.\\n******\")"
   ]
  },
  {
   "cell_type": "markdown",
   "metadata": {},
   "source": [
    "Audio in an4 dataset is sampled at 22 kHz. Let's first downsample an audio file to 16 kHz."
   ]
  },
  {
   "cell_type": "code",
   "execution_count": null,
   "metadata": {},
   "outputs": [],
   "source": [
    "import librosa\n",
    "import IPython.display as ipd\n",
    "import librosa.display\n",
    "import matplotlib.pyplot as plt\n",
    "\n",
    "# Load and listen to the audio file\n",
    "example_file = data_dir + '/an4/wav/an4_clstk/mgah/cen2-mgah-b.wav'\n",
    "audio, sample_rate = librosa.load(example_file)\n",
    "print(sample_rate)\n",
    "audio_16kHz = librosa.core.resample(audio, sample_rate, 16000)\n",
    "\n",
    "import numpy as np\n",
    "\n",
    "# Get spectrogram using Librosa's Short-Time Fourier Transform (stft)\n",
    "spec = np.abs(librosa.stft(audio_16kHz))\n",
    "spec_db = librosa.amplitude_to_db(spec, ref=np.max)  # Decibels\n",
    "\n",
    "# Use log scale to view frequencies\n",
    "librosa.display.specshow(spec_db, y_axis='log', x_axis='time', sr=16000)\n",
    "plt.colorbar()\n",
    "plt.title('Audio Spectrogram');\n",
    "plt.ylim([0, 8000])"
   ]
  },
  {
   "cell_type": "markdown",
   "metadata": {},
   "source": [
    "Now, let's downsample the audio to 8 kHz"
   ]
  },
  {
   "cell_type": "code",
   "execution_count": null,
   "metadata": {},
   "outputs": [],
   "source": [
    "audio_8kHz = librosa.core.resample(audio, sample_rate, 8000)\n",
    "spec = np.abs(librosa.stft(audio_8kHz))\n",
    "spec_db = librosa.amplitude_to_db(spec, ref=np.max)  # Decibels\n",
    "\n",
    "# Use log scale to view frequencies\n",
    "librosa.display.specshow(spec_db, y_axis='log', x_axis='time',  sr=8000)\n",
    "plt.colorbar()\n",
    "plt.title('Audio Spectrogram');\n",
    "plt.ylim([0, 8000])"
   ]
  },
  {
   "cell_type": "code",
   "execution_count": null,
   "metadata": {},
   "outputs": [],
   "source": [
    "import soundfile as sf\n",
    "sf.write(data_dir + '/audio_16kHz.wav', audio_16kHz, 16000)\n",
    "sample, sr = librosa.core.load(data_dir + '/audio_16kHz.wav')\n",
    "ipd.Audio(sample, rate=sr)\n"
   ]
  },
  {
   "cell_type": "code",
   "execution_count": null,
   "metadata": {},
   "outputs": [],
   "source": [
    "sf.write(data_dir + '/audio_8kHz.wav', audio_8kHz, 8000)\n",
    "sample, sr = librosa.core.load(data_dir + '/audio_8kHz.wav')\n",
    "ipd.Audio(sample, rate=sr)"
   ]
  },
  {
   "cell_type": "markdown",
   "metadata": {},
   "source": [
    "\n",
    "Let's look at inference results using one of the pretrained models on the original, 16 kHz and 8 kHz versions of the example file we chose above."
   ]
  },
  {
   "cell_type": "code",
   "execution_count": null,
   "metadata": {},
   "outputs": [],
   "source": [
    "from nemo.collections.asr.models import ASRModel\n",
    "import torch\n",
    "if torch.cuda.is_available():\n",
    "    device = torch.device(f'cuda:0')\n",
    "asr_model = ASRModel.from_pretrained(model_name='stt_en_citrinet_1024', map_location=device)"
   ]
  },
  {
   "cell_type": "markdown",
   "metadata": {},
   "source": [
    "As discussed above, there are no changes required for inference based on the sampling rate of audio and as we see below the pretrained Citrinet model gives accurate transcription even for audio downsampled to 8 Khz."
   ]
  },
  {
   "cell_type": "code",
   "execution_count": null,
   "metadata": {},
   "outputs": [],
   "source": [
    "print(asr_model.transcribe(paths2audio_files=[example_file]))"
   ]
  },
  {
   "cell_type": "code",
   "execution_count": null,
   "metadata": {},
   "outputs": [],
   "source": [
    "print(asr_model.transcribe(paths2audio_files=[data_dir + '/audio_16kHz.wav']))"
   ]
  },
  {
   "cell_type": "code",
   "execution_count": null,
   "metadata": {},
   "outputs": [],
   "source": [
    "print(asr_model.transcribe(paths2audio_files=[data_dir + '/audio_8kHz.wav']))"
   ]
  },
  {
   "cell_type": "markdown",
   "metadata": {},
   "source": [
    "# Training / fine-tuning with 8 kHz data\n",
    "For training a model with new 8 kHz data, one could take two approaches. The first approach, **which is recommended**, is to finetune a pretrained 16 kHz model by upsampling all the data to 16 kHz. Note that upsampling offline before training is not necessary but recommended as online upsampling during training is very time consuming and may slow down training significantly. The second approach is to train an 8 kHz model from scratch. **Note**: For the second approach, in our experiments we saw that loading the weights of a 16 kHz model as initialization helps the model to converge faster with better accuracy.\n",
    "\n",
    "To upsample your 8 kHz data to 16 kHz command line tools like sox or ffmpeg are very useful. Here is the command to upsample and audio file using sox:\n",
    "```shell\n",
    "sox input_8k.wav -r 16000 -o output_16k.wav\n",
    "```\n",
    "Now to finetune a pre-trained model with this upsampled data, you can just restore the model weights from the pre-trained model and call trainer with the upsampled data. As an example, here is how one would fine-tune a Citrinet model:\n",
    "```python\n",
    "python examples/asr/script_to_bpe.py \\\n",
    "    --config-path=\"examples/asr/conf/citrinet\" \\\n",
    "    --config-name=\"citrinet_512.yaml\" \\\n",
    "    model.train_ds.manifest_filepath=\"<path to manifest file with upsampled 16kHz data>\" \\\n",
    "    model.validation_ds.manifest_filepath=\"<path to manifest file>\" \\\n",
    "    trainer.gpus=-1 \\\n",
    "    trainer.max_epochs=50 \\\n",
    "    +init_from_pretrained_model=\"stt_en_citrinet_512\"\n",
    "```\n",
    "\n",
    "To train an 8 kHz model, just change the sample rate in the config to 8000 as follows:\n",
    "\n",
    "```python\n",
    "python examples/asr/script_to_bpe.py \\\n",
    "    --config-path=\"examples/asr/conf/citrinet\" \\\n",
    "    --config-name=\"citrinet_512.yaml\" \\\n",
    "    model.sample_rate=8000 \\\n",
    "    model.train_ds.manifest_filepath=\"<path to manifest file with 8kHz data>\" \\\n",
    "    model.validation_ds.manifest_filepath=\"<path to manifest file>\" \\\n",
    "    trainer.gpus=-1 \\\n",
    "    trainer.max_epochs=50 \\\n",
    "    +init_from_pretrained_model=\"stt_en_citrinet_512\"\n",
    "```"
   ]
  }
 ],
 "metadata": {
  "accelerator": "GPU",
  "colab": {
   "collapsed_sections": [],
   "name": "ASR_with_NeMo.ipynb",
   "provenance": [],
   "toc_visible": true
  },
  "kernelspec": {
   "display_name": "Python 3",
   "language": "python",
   "name": "python3"
  },
  "language_info": {
   "codemirror_mode": {
    "name": "ipython",
    "version": 3
   },
   "file_extension": ".py",
   "mimetype": "text/x-python",
   "name": "python",
   "nbconvert_exporter": "python",
   "pygments_lexer": "ipython3",
   "version": "3.8.5"
  },
  "pycharm": {
   "stem_cell": {
    "cell_type": "raw",
=======
    "cells": [
        {
            "cell_type": "code",
            "execution_count": null,
            "metadata": {
                "id": "lJz6FDU1lRzc"
            },
            "outputs": [],
            "source": [
                "\"\"\"\n",
                "You can run either this notebook locally (if you have all the dependencies and a GPU) or on Google Colab.\n",
                "\n",
                "Instructions for setting up Colab are as follows:\n",
                "1. Open a new Python 3 notebook.\n",
                "2. Import this notebook from GitHub (File -> Upload Notebook -> \"GITHUB\" tab -> copy/paste GitHub URL)\n",
                "3. Connect to an instance with a GPU (Runtime -> Change runtime type -> select \"GPU\" for hardware accelerator)\n",
                "4. Run this cell to set up dependencies.\n",
                "5. Restart the runtime (Runtime -> Restart Runtime) for any upgraded packages to take effect\n",
                "\"\"\"\n",
                "# If you're using Google Colab and not running locally, run this cell.\n",
                "\n",
                "## Install dependencies\n",
                "!pip install wget\n",
                "!apt-get install sox libsndfile1 ffmpeg\n",
                "!pip install unidecode\n",
                "!pip install matplotlib>=3.3.2\n",
                "\n",
                "## Install NeMo\n",
                "BRANCH = 'main'\n",
                "!python -m pip install git+https://github.com/NVIDIA/NeMo.git@$BRANCH#egg=nemo_toolkit[all]\n",
                "\n",
                "## Grab the config we'll use in this example\n",
                "!mkdir configs\n",
                "!wget -P configs/ https://raw.githubusercontent.com/NVIDIA/NeMo/$BRANCH/examples/asr/conf/config.yaml\n",
                "\n",
                "\"\"\"\n",
                "Remember to restart the runtime for the kernel to pick up any upgraded packages (e.g. matplotlib)!\n",
                "Alternatively, you can uncomment the exit() below to crash and restart the kernel, in the case\n",
                "that you want to use the \"Run All Cells\" (or similar) option.\n",
                "\"\"\"\n",
                "# exit()"
            ]
        },
        {
            "cell_type": "markdown",
            "metadata": {
                "id": "v1Jk9etFlRzf"
            },
            "source": [
                "# Telephony speech (8 kHz)\n",
                "This notebook covers general recommendations for using NeMo models with 8 kHz speech. All the pretrained models currently available through NeMo are trained with audio at 16 kHz. This means that if the original audio was sampled at a different rate, it's sampling rate was converted to 16 kHz through upsampling or downsampling. One of the common applications for ASR is to recognize telephony speech which typically consists of speech sampled at 8 kHz.\n"
            ]
        },
        {
            "cell_type": "markdown",
            "metadata": {},
            "source": [
                "# Mixed sample rate\n",
                "Most of the pretrained English models distributed with NeMo are trained with mixed sample rate data, i.e. the training data typically consists of data sampled at both 8 kHz and 16 kHz. As an example pretrained Citrinet model \"stt_en_citrinet_1024\" was trained with the following datasets. \n",
                "* Librispeech 960 hours of English speech\n",
                "* Fisher Corpus\n",
                "* Switchboard-1 Dataset\n",
                "* WSJ-0 and WSJ-1\n",
                "* National Speech Corpus - 1\n",
                "* Mozilla Common Voice\n",
                "\n",
                "Among these, Fisher and Switchboard datasets are conversational telephone speech datasets with audio sampled at 8 kHz while the other datasets were originally sampled at least 16 kHz. Before training, all audio files from Fisher and Switchboard datasets were upsampled to 16 kHz. Because of this mixed sample rate training, our models can be used to recognize both narrowband (8kHz) and wideband speech (16kHz)"
            ]
        },
        {
            "cell_type": "markdown",
            "metadata": {},
            "source": [
                "# Inference with NeMo\n",
                "NeMo ASR currently supports inference of audio in .wav format. Internally, the audio file is resampled to 16 kHz before inference is called on the model, so there is no difference running inference on 8 kHz audio compared to say 16 kHz or any other sampling rate audio with NeMo. Let's look at an example for running inference on 8 kHz audio. "
            ]
        },
        {
            "cell_type": "code",
            "execution_count": 3,
            "metadata": {},
            "outputs": [],
            "source": [
                "# This is where the an4/ directory will be placed.\n",
                "# Change this if you don't want the data to be extracted in the current directory.\n",
                "data_dir = '.'"
            ]
        },
        {
            "cell_type": "code",
            "execution_count": null,
            "metadata": {},
            "outputs": [],
            "source": [
                "import glob\n",
                "import os\n",
                "import subprocess\n",
                "import tarfile\n",
                "import wget\n",
                "\n",
                "# Download the dataset. This will take a few moments...\n",
                "print(\"******\")\n",
                "if not os.path.exists(data_dir + '/an4_sphere.tar.gz'):\n",
                "    an4_url = 'https://dldata-public.s3.us-east-2.amazonaws.com/an4_sphere.tar.gz'  # for the original source, please visit http://www.speech.cs.cmu.edu/databases/an4/an4_sphere.tar.gz \n",
                "    an4_path = wget.download(an4_url, data_dir)\n",
                "    print(f\"Dataset downloaded at: {an4_path}\")\n",
                "else:\n",
                "    print(\"Tarfile already exists.\")\n",
                "    an4_path = data_dir + '/an4_sphere.tar.gz'\n",
                "\n",
                "if not os.path.exists(data_dir + '/an4/'):\n",
                "    # Untar and convert .sph to .wav (using sox)\n",
                "    tar = tarfile.open(an4_path)\n",
                "    tar.extractall(path=data_dir)\n",
                "\n",
                "    print(\"Converting .sph to .wav...\")\n",
                "    sph_list = glob.glob(data_dir + '/an4/**/*.sph', recursive=True)\n",
                "    for sph_path in sph_list:\n",
                "        wav_path = sph_path[:-4] + '.wav'\n",
                "        cmd = [\"sox\", sph_path, wav_path]\n",
                "        subprocess.run(cmd)\n",
                "print(\"Finished conversion.\\n******\")"
            ]
        },
        {
            "cell_type": "markdown",
            "metadata": {},
            "source": [
                "Audio in an4 dataset is sampled at 22 kHz. Let's first downsample an audio file to 16 kHz."
            ]
        },
        {
            "cell_type": "code",
            "execution_count": null,
            "metadata": {},
            "outputs": [],
            "source": [
                "import librosa\n",
                "import IPython.display as ipd\n",
                "import librosa.display\n",
                "import matplotlib.pyplot as plt\n",
                "\n",
                "# Load and listen to the audio file\n",
                "example_file = data_dir + '/an4/wav/an4_clstk/mgah/cen2-mgah-b.wav'\n",
                "audio, sample_rate = librosa.load(example_file)\n",
                "print(sample_rate)\n",
                "audio_16kHz = librosa.core.resample(audio, sample_rate, 16000)\n",
                "\n",
                "import numpy as np\n",
                "\n",
                "# Get spectrogram using Librosa's Short-Time Fourier Transform (stft)\n",
                "spec = np.abs(librosa.stft(audio_16kHz))\n",
                "spec_db = librosa.amplitude_to_db(spec, ref=np.max)  # Decibels\n",
                "\n",
                "# Use log scale to view frequencies\n",
                "librosa.display.specshow(spec_db, y_axis='log', x_axis='time', sr=16000)\n",
                "plt.colorbar()\n",
                "plt.title('Audio Spectrogram');\n",
                "plt.ylim([0, 8000])"
            ]
        },
        {
            "cell_type": "markdown",
            "metadata": {},
            "source": [
                "Now, let's downsample the audio to 8 kHz"
            ]
        },
        {
            "cell_type": "code",
            "execution_count": null,
            "metadata": {},
            "outputs": [],
            "source": [
                "audio_8kHz = librosa.core.resample(audio, sample_rate, 8000)\n",
                "spec = np.abs(librosa.stft(audio_8kHz))\n",
                "spec_db = librosa.amplitude_to_db(spec, ref=np.max)  # Decibels\n",
                "\n",
                "# Use log scale to view frequencies\n",
                "librosa.display.specshow(spec_db, y_axis='log', x_axis='time',  sr=8000)\n",
                "plt.colorbar()\n",
                "plt.title('Audio Spectrogram');\n",
                "plt.ylim([0, 8000])"
            ]
        },
        {
            "cell_type": "code",
            "execution_count": null,
            "metadata": {},
            "outputs": [],
            "source": [
                "import soundfile as sf\n",
                "sf.write(data_dir + '/audio_16kHz.wav', audio_16kHz, 16000)\n",
                "sample, sr = librosa.core.load(data_dir + '/audio_16kHz.wav')\n",
                "ipd.Audio(sample, rate=sr)\n"
            ]
        },
        {
            "cell_type": "code",
            "execution_count": null,
            "metadata": {},
            "outputs": [],
            "source": [
                "sf.write(data_dir + '/audio_8kHz.wav', audio_8kHz, 8000)\n",
                "sample, sr = librosa.core.load(data_dir + '/audio_8kHz.wav')\n",
                "ipd.Audio(sample, rate=sr)"
            ]
        },
        {
            "cell_type": "markdown",
            "metadata": {},
            "source": [
                "\n",
                "Let's look at inference results using one of the pretrained models on the original, 16 kHz and 8 kHz versions of the example file we chose above."
            ]
        },
        {
            "cell_type": "code",
            "execution_count": null,
            "metadata": {},
            "outputs": [],
            "source": [
                "from nemo.collections.asr.models import ASRModel\n",
                "import torch\n",
                "if torch.cuda.is_available():\n",
                "    device = torch.device(f'cuda:0')\n",
                "asr_model = ASRModel.from_pretrained(model_name='stt_en_citrinet_1024', map_location=device)"
            ]
        },
        {
            "cell_type": "markdown",
            "metadata": {},
            "source": [
                "As discussed above, there are no changes required for inference based on the sampling rate of audio and as we see below the pretrained Citrinet model gives accurate transcription even for audio downsampled to 8 Khz."
            ]
        },
        {
            "cell_type": "code",
            "execution_count": null,
            "metadata": {},
            "outputs": [],
            "source": [
                "print(asr_model.transcribe(paths2audio_files=[example_file]))"
            ]
        },
        {
            "cell_type": "code",
            "execution_count": null,
            "metadata": {},
            "outputs": [],
            "source": [
                "print(asr_model.transcribe(paths2audio_files=[data_dir + '/audio_16kHz.wav']))"
            ]
        },
        {
            "cell_type": "code",
            "execution_count": null,
            "metadata": {},
            "outputs": [],
            "source": [
                "print(asr_model.transcribe(paths2audio_files=[data_dir + '/audio_8kHz.wav']))"
            ]
        },
        {
            "cell_type": "markdown",
            "metadata": {},
            "source": [
                "# Training / fine-tuning with 8 kHz data\n",
                "For training a model with new 8 kHz data, one could take two approaches. The first approach, **which is recommended**, is to finetune a pretrained 16 kHz model by upsampling all the data to 16 kHz. Note that upsampling offline before training is not necessary but recommended as online upsampling during training is very time consuming and may slow down training significantly. The second approach is to train an 8 kHz model from scratch. **Note**: For the second approach, in our experiments we saw that loading the weights of a 16 kHz model as initialization helps the model to converge faster with better accuracy.\n",
                "\n",
                "To upsample your 8 kHz data to 16 kHz command line tools like sox or ffmpeg are very useful. Here is the command to upsample and audio file using sox:\n",
                "```shell\n",
                "sox input_8k.wav -r 16000 -o output_16k.wav\n",
                "```\n",
                "Now to finetune a pre-trained model with this upsampled data, you can just restore the model weights from the pre-trained model and call trainer with the upsampled data. As an example, here is how one would fine-tune a Citrinet model:\n",
                "```python\n",
                "python examples/asr/script_to_bpe.py \\\n",
                "    --config-path=\"examples/asr/conf/citrinet\" \\\n",
                "    --config-name=\"citrinet_512.yaml\" \\\n",
                "    model.train_ds.manifest_filepath=\"<path to manifest file with upsampled 16kHz data>\" \\\n",
                "    model.validation_ds.manifest_filepath=\"<path to manifest file>\" \\\n",
                "    trainer.devices=-1 \\\n",
                "    trainer.accelerator='gpu' \\\n",
                "    trainer.max_epochs=50 \\\n",
                "    +init_from_pretrained_model=\"stt_en_citrinet_512\"\n",
                "```\n",
                "\n",
                "To train an 8 kHz model, just change the sample rate in the config to 8000 as follows:\n",
                "\n",
                "```python\n",
                "python examples/asr/script_to_bpe.py \\\n",
                "    --config-path=\"examples/asr/conf/citrinet\" \\\n",
                "    --config-name=\"citrinet_512.yaml\" \\\n",
                "    model.sample_rate=8000 \\\n",
                "    model.train_ds.manifest_filepath=\"<path to manifest file with 8kHz data>\" \\\n",
                "    model.validation_ds.manifest_filepath=\"<path to manifest file>\" \\\n",
                "    trainer.devices=-1 \\\n",
                "    trainer.accelerator='gpu' \\\n",
                "    trainer.max_epochs=50 \\\n",
                "    +init_from_pretrained_model=\"stt_en_citrinet_512\"\n",
                "```"
            ]
        }
    ],
>>>>>>> c88c20ed
    "metadata": {
        "accelerator": "GPU",
        "colab": {
            "collapsed_sections": [],
            "name": "ASR_with_NeMo.ipynb",
            "provenance": [],
            "toc_visible": true
        },
        "kernelspec": {
            "display_name": "Python 3",
            "language": "python",
            "name": "python3"
        },
        "language_info": {
            "codemirror_mode": {
                "name": "ipython",
                "version": 3
            },
            "file_extension": ".py",
            "mimetype": "text/x-python",
            "name": "python",
            "nbconvert_exporter": "python",
            "pygments_lexer": "ipython3",
            "version": "3.8.5"
        },
        "pycharm": {
            "stem_cell": {
                "cell_type": "raw",
                "metadata": {
                    "collapsed": false
                },
                "source": []
            }
        }
    },
    "nbformat": 4,
    "nbformat_minor": 4
}<|MERGE_RESOLUTION|>--- conflicted
+++ resolved
@@ -1,336 +1,4 @@
 {
-<<<<<<< HEAD
- "cells": [
-  {
-   "cell_type": "code",
-   "execution_count": null,
-   "metadata": {
-    "id": "lJz6FDU1lRzc"
-   },
-   "outputs": [],
-   "source": [
-    "\"\"\"\n",
-    "You can run either this notebook locally (if you have all the dependencies and a GPU) or on Google Colab.\n",
-    "\n",
-    "Instructions for setting up Colab are as follows:\n",
-    "1. Open a new Python 3 notebook.\n",
-    "2. Import this notebook from GitHub (File -> Upload Notebook -> \"GITHUB\" tab -> copy/paste GitHub URL)\n",
-    "3. Connect to an instance with a GPU (Runtime -> Change runtime type -> select \"GPU\" for hardware accelerator)\n",
-    "4. Run this cell to set up dependencies.\n",
-    "5. Restart the runtime (Runtime -> Restart Runtime) for any upgraded packages to take effect\n",
-    "\"\"\"\n",
-    "# If you're using Google Colab and not running locally, run this cell.\n",
-    "\n",
-    "## Install dependencies\n",
-    "!pip install wget\n",
-    "!apt-get install sox libsndfile1 ffmpeg\n",
-    "!pip install unidecode\n",
-    "!pip install matplotlib>=3.3.2\n",
-    "\n",
-    "## Install NeMo\n",
-    "BRANCH = 'r1.6.0'\n",
-    "!python -m pip install git+https://github.com/NVIDIA/NeMo.git@$BRANCH#egg=nemo_toolkit[all]\n",
-    "\n",
-    "## Grab the config we'll use in this example\n",
-    "!mkdir configs\n",
-    "!wget -P configs/ https://raw.githubusercontent.com/NVIDIA/NeMo/$BRANCH/examples/asr/conf/config.yaml\n",
-    "\n",
-    "\"\"\"\n",
-    "Remember to restart the runtime for the kernel to pick up any upgraded packages (e.g. matplotlib)!\n",
-    "Alternatively, you can uncomment the exit() below to crash and restart the kernel, in the case\n",
-    "that you want to use the \"Run All Cells\" (or similar) option.\n",
-    "\"\"\"\n",
-    "# exit()"
-   ]
-  },
-  {
-   "cell_type": "markdown",
-   "metadata": {
-    "id": "v1Jk9etFlRzf"
-   },
-   "source": [
-    "# Telephony speech (8 kHz)\n",
-    "This notebook covers general recommendations for using NeMo models with 8 kHz speech. All the pretrained models currently available through NeMo are trained with audio at 16 kHz. This means that if the original audio was sampled at a different rate, it's sampling rate was converted to 16 kHz through upsampling or downsampling. One of the common applications for ASR is to recognize telephony speech which typically consists of speech sampled at 8 kHz.\n"
-   ]
-  },
-  {
-   "cell_type": "markdown",
-   "metadata": {},
-   "source": [
-    "# Mixed sample rate\n",
-    "Most of the pretrained English models distributed with NeMo are trained with mixed sample rate data, i.e. the training data typically consists of data sampled at both 8 kHz and 16 kHz. As an example pretrained Citrinet model \"stt_en_citrinet_1024\" was trained with the following datasets. \n",
-    "* Librispeech 960 hours of English speech\n",
-    "* Fisher Corpus\n",
-    "* Switchboard-1 Dataset\n",
-    "* WSJ-0 and WSJ-1\n",
-    "* National Speech Corpus - 1\n",
-    "* Mozilla Common Voice\n",
-    "\n",
-    "Among these, Fisher and Switchboard datasets are conversational telephone speech datasets with audio sampled at 8 kHz while the other datasets were originally sampled at least 16 kHz. Before training, all audio files from Fisher and Switchboard datasets were upsampled to 16 kHz. Because of this mixed sample rate training, our models can be used to recognize both narrowband (8kHz) and wideband speech (16kHz)"
-   ]
-  },
-  {
-   "cell_type": "markdown",
-   "metadata": {},
-   "source": [
-    "# Inference with NeMo\n",
-    "NeMo ASR currently supports inference of audio in .wav format. Internally, the audio file is resampled to 16 kHz before inference is called on the model, so there is no difference running inference on 8 kHz audio compared to say 16 kHz or any other sampling rate audio with NeMo. Let's look at an example for running inference on 8 kHz audio. "
-   ]
-  },
-  {
-   "cell_type": "code",
-   "execution_count": 3,
-   "metadata": {},
-   "outputs": [],
-   "source": [
-    "# This is where the an4/ directory will be placed.\n",
-    "# Change this if you don't want the data to be extracted in the current directory.\n",
-    "data_dir = '.'"
-   ]
-  },
-  {
-   "cell_type": "code",
-   "execution_count": null,
-   "metadata": {},
-   "outputs": [],
-   "source": [
-    "import glob\n",
-    "import os\n",
-    "import subprocess\n",
-    "import tarfile\n",
-    "import wget\n",
-    "\n",
-    "# Download the dataset. This will take a few moments...\n",
-    "print(\"******\")\n",
-    "if not os.path.exists(data_dir + '/an4_sphere.tar.gz'):\n",
-    "    an4_url = 'http://www.speech.cs.cmu.edu/databases/an4/an4_sphere.tar.gz'\n",
-    "    an4_path = wget.download(an4_url, data_dir)\n",
-    "    print(f\"Dataset downloaded at: {an4_path}\")\n",
-    "else:\n",
-    "    print(\"Tarfile already exists.\")\n",
-    "    an4_path = data_dir + '/an4_sphere.tar.gz'\n",
-    "\n",
-    "if not os.path.exists(data_dir + '/an4/'):\n",
-    "    # Untar and convert .sph to .wav (using sox)\n",
-    "    tar = tarfile.open(an4_path)\n",
-    "    tar.extractall(path=data_dir)\n",
-    "\n",
-    "    print(\"Converting .sph to .wav...\")\n",
-    "    sph_list = glob.glob(data_dir + '/an4/**/*.sph', recursive=True)\n",
-    "    for sph_path in sph_list:\n",
-    "        wav_path = sph_path[:-4] + '.wav'\n",
-    "        cmd = [\"sox\", sph_path, wav_path]\n",
-    "        subprocess.run(cmd)\n",
-    "print(\"Finished conversion.\\n******\")"
-   ]
-  },
-  {
-   "cell_type": "markdown",
-   "metadata": {},
-   "source": [
-    "Audio in an4 dataset is sampled at 22 kHz. Let's first downsample an audio file to 16 kHz."
-   ]
-  },
-  {
-   "cell_type": "code",
-   "execution_count": null,
-   "metadata": {},
-   "outputs": [],
-   "source": [
-    "import librosa\n",
-    "import IPython.display as ipd\n",
-    "import librosa.display\n",
-    "import matplotlib.pyplot as plt\n",
-    "\n",
-    "# Load and listen to the audio file\n",
-    "example_file = data_dir + '/an4/wav/an4_clstk/mgah/cen2-mgah-b.wav'\n",
-    "audio, sample_rate = librosa.load(example_file)\n",
-    "print(sample_rate)\n",
-    "audio_16kHz = librosa.core.resample(audio, sample_rate, 16000)\n",
-    "\n",
-    "import numpy as np\n",
-    "\n",
-    "# Get spectrogram using Librosa's Short-Time Fourier Transform (stft)\n",
-    "spec = np.abs(librosa.stft(audio_16kHz))\n",
-    "spec_db = librosa.amplitude_to_db(spec, ref=np.max)  # Decibels\n",
-    "\n",
-    "# Use log scale to view frequencies\n",
-    "librosa.display.specshow(spec_db, y_axis='log', x_axis='time', sr=16000)\n",
-    "plt.colorbar()\n",
-    "plt.title('Audio Spectrogram');\n",
-    "plt.ylim([0, 8000])"
-   ]
-  },
-  {
-   "cell_type": "markdown",
-   "metadata": {},
-   "source": [
-    "Now, let's downsample the audio to 8 kHz"
-   ]
-  },
-  {
-   "cell_type": "code",
-   "execution_count": null,
-   "metadata": {},
-   "outputs": [],
-   "source": [
-    "audio_8kHz = librosa.core.resample(audio, sample_rate, 8000)\n",
-    "spec = np.abs(librosa.stft(audio_8kHz))\n",
-    "spec_db = librosa.amplitude_to_db(spec, ref=np.max)  # Decibels\n",
-    "\n",
-    "# Use log scale to view frequencies\n",
-    "librosa.display.specshow(spec_db, y_axis='log', x_axis='time',  sr=8000)\n",
-    "plt.colorbar()\n",
-    "plt.title('Audio Spectrogram');\n",
-    "plt.ylim([0, 8000])"
-   ]
-  },
-  {
-   "cell_type": "code",
-   "execution_count": null,
-   "metadata": {},
-   "outputs": [],
-   "source": [
-    "import soundfile as sf\n",
-    "sf.write(data_dir + '/audio_16kHz.wav', audio_16kHz, 16000)\n",
-    "sample, sr = librosa.core.load(data_dir + '/audio_16kHz.wav')\n",
-    "ipd.Audio(sample, rate=sr)\n"
-   ]
-  },
-  {
-   "cell_type": "code",
-   "execution_count": null,
-   "metadata": {},
-   "outputs": [],
-   "source": [
-    "sf.write(data_dir + '/audio_8kHz.wav', audio_8kHz, 8000)\n",
-    "sample, sr = librosa.core.load(data_dir + '/audio_8kHz.wav')\n",
-    "ipd.Audio(sample, rate=sr)"
-   ]
-  },
-  {
-   "cell_type": "markdown",
-   "metadata": {},
-   "source": [
-    "\n",
-    "Let's look at inference results using one of the pretrained models on the original, 16 kHz and 8 kHz versions of the example file we chose above."
-   ]
-  },
-  {
-   "cell_type": "code",
-   "execution_count": null,
-   "metadata": {},
-   "outputs": [],
-   "source": [
-    "from nemo.collections.asr.models import ASRModel\n",
-    "import torch\n",
-    "if torch.cuda.is_available():\n",
-    "    device = torch.device(f'cuda:0')\n",
-    "asr_model = ASRModel.from_pretrained(model_name='stt_en_citrinet_1024', map_location=device)"
-   ]
-  },
-  {
-   "cell_type": "markdown",
-   "metadata": {},
-   "source": [
-    "As discussed above, there are no changes required for inference based on the sampling rate of audio and as we see below the pretrained Citrinet model gives accurate transcription even for audio downsampled to 8 Khz."
-   ]
-  },
-  {
-   "cell_type": "code",
-   "execution_count": null,
-   "metadata": {},
-   "outputs": [],
-   "source": [
-    "print(asr_model.transcribe(paths2audio_files=[example_file]))"
-   ]
-  },
-  {
-   "cell_type": "code",
-   "execution_count": null,
-   "metadata": {},
-   "outputs": [],
-   "source": [
-    "print(asr_model.transcribe(paths2audio_files=[data_dir + '/audio_16kHz.wav']))"
-   ]
-  },
-  {
-   "cell_type": "code",
-   "execution_count": null,
-   "metadata": {},
-   "outputs": [],
-   "source": [
-    "print(asr_model.transcribe(paths2audio_files=[data_dir + '/audio_8kHz.wav']))"
-   ]
-  },
-  {
-   "cell_type": "markdown",
-   "metadata": {},
-   "source": [
-    "# Training / fine-tuning with 8 kHz data\n",
-    "For training a model with new 8 kHz data, one could take two approaches. The first approach, **which is recommended**, is to finetune a pretrained 16 kHz model by upsampling all the data to 16 kHz. Note that upsampling offline before training is not necessary but recommended as online upsampling during training is very time consuming and may slow down training significantly. The second approach is to train an 8 kHz model from scratch. **Note**: For the second approach, in our experiments we saw that loading the weights of a 16 kHz model as initialization helps the model to converge faster with better accuracy.\n",
-    "\n",
-    "To upsample your 8 kHz data to 16 kHz command line tools like sox or ffmpeg are very useful. Here is the command to upsample and audio file using sox:\n",
-    "```shell\n",
-    "sox input_8k.wav -r 16000 -o output_16k.wav\n",
-    "```\n",
-    "Now to finetune a pre-trained model with this upsampled data, you can just restore the model weights from the pre-trained model and call trainer with the upsampled data. As an example, here is how one would fine-tune a Citrinet model:\n",
-    "```python\n",
-    "python examples/asr/script_to_bpe.py \\\n",
-    "    --config-path=\"examples/asr/conf/citrinet\" \\\n",
-    "    --config-name=\"citrinet_512.yaml\" \\\n",
-    "    model.train_ds.manifest_filepath=\"<path to manifest file with upsampled 16kHz data>\" \\\n",
-    "    model.validation_ds.manifest_filepath=\"<path to manifest file>\" \\\n",
-    "    trainer.gpus=-1 \\\n",
-    "    trainer.max_epochs=50 \\\n",
-    "    +init_from_pretrained_model=\"stt_en_citrinet_512\"\n",
-    "```\n",
-    "\n",
-    "To train an 8 kHz model, just change the sample rate in the config to 8000 as follows:\n",
-    "\n",
-    "```python\n",
-    "python examples/asr/script_to_bpe.py \\\n",
-    "    --config-path=\"examples/asr/conf/citrinet\" \\\n",
-    "    --config-name=\"citrinet_512.yaml\" \\\n",
-    "    model.sample_rate=8000 \\\n",
-    "    model.train_ds.manifest_filepath=\"<path to manifest file with 8kHz data>\" \\\n",
-    "    model.validation_ds.manifest_filepath=\"<path to manifest file>\" \\\n",
-    "    trainer.gpus=-1 \\\n",
-    "    trainer.max_epochs=50 \\\n",
-    "    +init_from_pretrained_model=\"stt_en_citrinet_512\"\n",
-    "```"
-   ]
-  }
- ],
- "metadata": {
-  "accelerator": "GPU",
-  "colab": {
-   "collapsed_sections": [],
-   "name": "ASR_with_NeMo.ipynb",
-   "provenance": [],
-   "toc_visible": true
-  },
-  "kernelspec": {
-   "display_name": "Python 3",
-   "language": "python",
-   "name": "python3"
-  },
-  "language_info": {
-   "codemirror_mode": {
-    "name": "ipython",
-    "version": 3
-   },
-   "file_extension": ".py",
-   "mimetype": "text/x-python",
-   "name": "python",
-   "nbconvert_exporter": "python",
-   "pygments_lexer": "ipython3",
-   "version": "3.8.5"
-  },
-  "pycharm": {
-   "stem_cell": {
-    "cell_type": "raw",
-=======
     "cells": [
         {
             "cell_type": "code",
@@ -635,7 +303,6 @@
             ]
         }
     ],
->>>>>>> c88c20ed
     "metadata": {
         "accelerator": "GPU",
         "colab": {
