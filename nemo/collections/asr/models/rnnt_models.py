# Copyright (c) 2020, NVIDIA CORPORATION.  All rights reserved.
#
# Licensed under the Apache License, Version 2.0 (the "License");
# you may not use this file except in compliance with the License.
# You may obtain a copy of the License at
#
#     http://www.apache.org/licenses/LICENSE-2.0
#
# Unless required by applicable law or agreed to in writing, software
# distributed under the License is distributed on an "AS IS" BASIS,
# WITHOUT WARRANTIES OR CONDITIONS OF ANY KIND, either express or implied.
# See the License for the specific language governing permissions and
# limitations under the License.

import copy
import json
import os
import tempfile
from math import ceil
from typing import Dict, List, Optional, Union

import torch
from omegaconf import DictConfig, OmegaConf, open_dict
from pytorch_lightning import Trainer
from torch.utils.data import ChainDataset
from tqdm.auto import tqdm

from nemo.collections.asr.data import audio_to_text_dataset
from nemo.collections.asr.data.audio_to_text_dali import DALIOutputs
from nemo.collections.asr.losses.rnnt import RNNTLoss, resolve_rnnt_default_loss_name
from nemo.collections.asr.metrics.rnnt_wer import RNNTWER, RNNTDecoding
from nemo.collections.asr.models.asr_model import ASRModel
from nemo.collections.asr.modules.rnnt import RNNTDecoderJoint
from nemo.collections.asr.parts.mixins import ASRModuleMixin
from nemo.collections.asr.parts.preprocessing.perturb import process_augmentations
from nemo.core.classes import Exportable
from nemo.core.classes.common import PretrainedModelInfo, typecheck
from nemo.core.neural_types import AcousticEncodedRepresentation, AudioSignal, LengthsType, NeuralType, SpectrogramType
from nemo.utils import logging


class EncDecRNNTModel(ASRModel, ASRModuleMixin, Exportable):
    """Base class for encoder decoder RNNT-based models."""

    @classmethod
    def list_available_models(cls) -> Optional[PretrainedModelInfo]:
        """
        This method returns a list of pre-trained model which can be instantiated directly from NVIDIA's NGC cloud.

        Returns:
            List of available pre-trained models.
        """
        result = []
        return result

    def __init__(self, cfg: DictConfig, trainer: Trainer = None):
        # Get global rank and total number of GPU workers for IterableDataset partitioning, if applicable
        # Global_rank and local_rank is set by LightningModule in Lightning 1.2.0
        self.world_size = 1
        if trainer is not None:
            self.world_size = trainer.world_size

        super().__init__(cfg=cfg, trainer=trainer)

        # Initialize components
        self.preprocessor = EncDecRNNTModel.from_config_dict(self.cfg.preprocessor)
        self.encoder = EncDecRNNTModel.from_config_dict(self.cfg.encoder)

        # Update config values required by components dynamically
        with open_dict(self.cfg.decoder):
            self.cfg.decoder.vocab_size = len(self.cfg.labels)

        with open_dict(self.cfg.joint):
            self.cfg.joint.num_classes = len(self.cfg.labels)
            self.cfg.joint.vocabulary = self.cfg.labels
            self.cfg.joint.jointnet.encoder_hidden = self.cfg.model_defaults.enc_hidden
            self.cfg.joint.jointnet.pred_hidden = self.cfg.model_defaults.pred_hidden

        self.decoder = EncDecRNNTModel.from_config_dict(self.cfg.decoder)
        self.joint = EncDecRNNTModel.from_config_dict(self.cfg.joint)

        # Setup RNNT Loss
        loss_name, loss_kwargs = self.extract_rnnt_loss_cfg(self.cfg.get("loss", None))

        self.loss = RNNTLoss(
            num_classes=self.joint.num_classes_with_blank - 1, loss_name=loss_name, loss_kwargs=loss_kwargs
        )

        if hasattr(self.cfg, 'spec_augment') and self._cfg.spec_augment is not None:
            self.spec_augmentation = EncDecRNNTModel.from_config_dict(self.cfg.spec_augment)
        else:
            self.spec_augmentation = None

        # Setup decoding objects
        self.decoding = RNNTDecoding(
            decoding_cfg=self.cfg.decoding, decoder=self.decoder, joint=self.joint, vocabulary=self.joint.vocabulary,
        )
        # Setup WER calculation
        self.wer = RNNTWER(
            decoding=self.decoding,
            batch_dim_index=0,
            use_cer=self._cfg.get('use_cer', False),
            log_prediction=self._cfg.get('log_prediction', True),
            dist_sync_on_step=True,
        )

        # Whether to compute loss during evaluation
        if 'compute_eval_loss' in self.cfg:
            self.compute_eval_loss = self.cfg.compute_eval_loss
        else:
            self.compute_eval_loss = True

        # Setup fused Joint step if flag is set
        if self.joint.fuse_loss_wer:
            self.joint.set_loss(self.loss)
            self.joint.set_wer(self.wer)

        self.setup_optim_normalization()

    def setup_optim_normalization(self):
        """
        Helper method to setup normalization of certain parts of the model prior to the optimization step.

        Supported pre-optimization normalizations are as follows:

        .. code-block:: yaml

            # Variation Noise injection
            model:
                variational_noise:
                    std: 0.0
                    start_step: 0

            # Joint - Length normalization
            model:
                normalize_joint_txu: false

            # Encoder Network - gradient normalization
            model:
                normalize_encoder_norm: false

            # Decoder / Prediction Network - gradient normalization
            model:
                normalize_decoder_norm: false

            # Joint - gradient normalization
            model:
                normalize_joint_norm: false
        """
        # setting up the variational noise for the decoder
        if hasattr(self.cfg, 'variational_noise'):
            self._optim_variational_noise_std = self.cfg['variational_noise'].get('std', 0)
            self._optim_variational_noise_start = self.cfg['variational_noise'].get('start_step', 0)
        else:
            self._optim_variational_noise_std = 0
            self._optim_variational_noise_start = 0

        # Setup normalized gradients for model joint by T x U scaling factor (joint length normalization)
        self._optim_normalize_joint_txu = self.cfg.get('normalize_joint_txu', False)
        self._optim_normalize_txu = None

        # Setup normalized encoder norm for model
        self._optim_normalize_encoder_norm = self.cfg.get('normalize_encoder_norm', False)

        # Setup normalized decoder norm for model
        self._optim_normalize_decoder_norm = self.cfg.get('normalize_decoder_norm', False)

        # Setup normalized joint norm for model
        self._optim_normalize_joint_norm = self.cfg.get('normalize_joint_norm', False)

    def extract_rnnt_loss_cfg(self, cfg: Optional[DictConfig]):
        """
        Helper method to extract the rnnt loss name, and potentially its kwargs
        to be passed.

        Args:
            cfg: Should contain `loss_name` as a string which is resolved to a RNNT loss name.
                If the default should be used, then `default` can be used.
                Optionally, one can pass additional kwargs to the loss function. The subdict
                should have a keyname as follows : `{loss_name}_kwargs`.

                Note that whichever loss_name is selected, that corresponding kwargs will be
                selected. For the "default" case, the "{resolved_default}_kwargs" will be used.

        Examples:
            .. code-block:: yaml

                loss_name: "default"
                warprnnt_numba_kwargs:
                    kwargs2: some_other_val

        Returns:
            A tuple, the resolved loss name as well as its kwargs (if found).
        """
        if cfg is None:
            cfg = DictConfig({})

        loss_name = cfg.get("loss_name", "default")

        if loss_name == "default":
            loss_name = resolve_rnnt_default_loss_name()

        loss_kwargs = cfg.get(f"{loss_name}_kwargs", None)

        logging.info(f"Using RNNT Loss : {loss_name}\n" f"Loss {loss_name}_kwargs: {loss_kwargs}")

        return loss_name, loss_kwargs

    @torch.no_grad()
    def transcribe(
        self,
        paths2audio_files: List[str],
        batch_size: int = 4,
        return_hypotheses: bool = False,
        partial_hypothesis: Optional[List['Hypothesis']] = None,
        num_workers: int = 0,
    ) -> (List[str], Optional[List['Hypothesis']]):
        """
        Uses greedy decoding to transcribe audio files. Use this method for debugging and prototyping.

        Args:

            paths2audio_files: (a list) of paths to audio files. \
        Recommended length per file is between 5 and 25 seconds. \
        But it is possible to pass a few hours long file if enough GPU memory is available.
            batch_size: (int) batch size to use during inference. \
        Bigger will result in better throughput performance but would use more memory.
            return_hypotheses: (bool) Either return hypotheses or text
        With hypotheses can do some postprocessing like getting timestamp or rescoring
            num_workers: (int) number of workers for DataLoader

        Returns:
            A list of transcriptions in the same order as paths2audio_files. Will also return
        """
        if paths2audio_files is None or len(paths2audio_files) == 0:
            return {}
        # We will store transcriptions here
        hypotheses = []
        all_hypotheses = []
        # Model's mode and device
        mode = self.training
        device = next(self.parameters()).device
        dither_value = self.preprocessor.featurizer.dither
        pad_to_value = self.preprocessor.featurizer.pad_to

        if num_workers is None:
            num_workers = min(batch_size, os.cpu_count() - 1)

        try:
            self.preprocessor.featurizer.dither = 0.0
            self.preprocessor.featurizer.pad_to = 0

            # Switch model to evaluation mode
            self.eval()
            # Freeze the encoder and decoder modules
            self.encoder.freeze()
            self.decoder.freeze()
            self.joint.freeze()
            logging_level = logging.get_verbosity()
            logging.set_verbosity(logging.WARNING)
            # Work in tmp directory - will store manifest file there
            with tempfile.TemporaryDirectory() as tmpdir:
                with open(os.path.join(tmpdir, 'manifest.json'), 'w', encoding='utf-8') as fp:
                    for audio_file in paths2audio_files:
                        entry = {'audio_filepath': audio_file, 'duration': 100000, 'text': 'nothing'}
                        fp.write(json.dumps(entry) + '\n')

                config = {
                    'paths2audio_files': paths2audio_files,
                    'batch_size': batch_size,
                    'temp_dir': tmpdir,
                    'num_workers': num_workers,
                }

                temporary_datalayer = self._setup_transcribe_dataloader(config)
                for test_batch in tqdm(temporary_datalayer, desc="Transcribing"):
                    encoded, encoded_len = self.forward(
                        input_signal=test_batch[0].to(device), input_signal_length=test_batch[1].to(device)
                    )
                    best_hyp, all_hyp = self.decoding.rnnt_decoder_predictions_tensor(
                        encoded,
                        encoded_len,
                        return_hypotheses=return_hypotheses,
                        partial_hypotheses=partial_hypothesis,
                    )

                    hypotheses += best_hyp
                    if all_hyp is not None:
                        all_hypotheses += all_hyp
                    else:
                        all_hypotheses += best_hyp

                    del encoded
                    del test_batch
        finally:
            # set mode back to its original value
            self.train(mode=mode)
            self.preprocessor.featurizer.dither = dither_value
            self.preprocessor.featurizer.pad_to = pad_to_value

            logging.set_verbosity(logging_level)
            if mode is True:
                self.encoder.unfreeze()
                self.decoder.unfreeze()
                self.joint.unfreeze()
        return hypotheses, all_hypotheses

    def change_vocabulary(self, new_vocabulary: List[str], decoding_cfg: Optional[DictConfig] = None):
        """
        Changes vocabulary used during RNNT decoding process. Use this method when fine-tuning a pre-trained model.
        This method changes only decoder and leaves encoder and pre-processing modules unchanged. For example, you would
        use it if you want to use pretrained encoder when fine-tuning on data in another language, or when you'd need
        model to learn capitalization, punctuation and/or special characters.

        Args:
            new_vocabulary: list with new vocabulary. Must contain at least 2 elements. Typically, \
                this is target alphabet.
            decoding_cfg: A config for the decoder, which is optional. If the decoding type
                needs to be changed (from say Greedy to Beam decoding etc), the config can be passed here.

        Returns: None

        """
        if self.joint.vocabulary == new_vocabulary:
            logging.warning(f"Old {self.joint.vocabulary} and new {new_vocabulary} match. Not changing anything.")
        else:
            if new_vocabulary is None or len(new_vocabulary) == 0:
                raise ValueError(f'New vocabulary must be non-empty list of chars. But I got: {new_vocabulary}')

            joint_config = self.joint.to_config_dict()
            new_joint_config = copy.deepcopy(joint_config)
            new_joint_config['vocabulary'] = new_vocabulary
            new_joint_config['num_classes'] = len(new_vocabulary)
            del self.joint
            self.joint = EncDecRNNTModel.from_config_dict(new_joint_config)

            decoder_config = self.decoder.to_config_dict()
            new_decoder_config = copy.deepcopy(decoder_config)
            new_decoder_config.vocab_size = len(new_vocabulary)
            del self.decoder
            self.decoder = EncDecRNNTModel.from_config_dict(new_decoder_config)

            del self.loss
            loss_name, loss_kwargs = self.extract_rnnt_loss_cfg(self.cfg.get('loss', None))
            self.loss = RNNTLoss(
                num_classes=self.joint.num_classes_with_blank - 1, loss_name=loss_name, loss_kwargs=loss_kwargs
            )

            if decoding_cfg is None:
                # Assume same decoding config as before
                decoding_cfg = self.cfg.decoding

            self.decoding = RNNTDecoding(
                decoding_cfg=decoding_cfg, decoder=self.decoder, joint=self.joint, vocabulary=self.joint.vocabulary,
            )

            self.wer = RNNTWER(
                decoding=self.decoding,
                batch_dim_index=self.wer.batch_dim_index,
                use_cer=self.wer.use_cer,
                log_prediction=self.wer.log_prediction,
                dist_sync_on_step=True,
            )

            # Setup fused Joint step
            if self.joint.fuse_loss_wer:
                self.joint.set_loss(self.loss)
                self.joint.set_wer(self.wer)

            # Update config
            with open_dict(self.cfg.joint):
                self.cfg.joint = new_joint_config

            with open_dict(self.cfg.decoder):
                self.cfg.decoder = new_decoder_config

            with open_dict(self.cfg.decoding):
                self.cfg.decoding = decoding_cfg

            ds_keys = ['train_ds', 'validation_ds', 'test_ds']
            for key in ds_keys:
                if key in self.cfg:
                    with open_dict(self.cfg[key]):
                        self.cfg[key]['labels'] = OmegaConf.create(new_vocabulary)

            logging.info(f"Changed decoder to output to {self.joint.vocabulary} vocabulary.")

    def change_decoding_strategy(self, decoding_cfg: DictConfig):
        """
        Changes decoding strategy used during RNNT decoding process.

        Args:
            decoding_cfg: A config for the decoder, which is optional. If the decoding type
                needs to be changed (from say Greedy to Beam decoding etc), the config can be passed here.
        """
        if decoding_cfg is None:
            # Assume same decoding config as before
            logging.info("No `decoding_cfg` passed when changing decoding strategy, using internal config")
            decoding_cfg = self.cfg.decoding

        self.decoding = RNNTDecoding(
            decoding_cfg=decoding_cfg, decoder=self.decoder, joint=self.joint, vocabulary=self.joint.vocabulary,
        )

        self.wer = RNNTWER(
            decoding=self.decoding,
            batch_dim_index=self.wer.batch_dim_index,
            use_cer=self.wer.use_cer,
            log_prediction=self.wer.log_prediction,
            dist_sync_on_step=True,
        )

        # Setup fused Joint step
        if self.joint.fuse_loss_wer:
            self.joint.set_loss(self.loss)
            self.joint.set_wer(self.wer)

        # Update config
        with open_dict(self.cfg.decoding):
            self.cfg.decoding = decoding_cfg

        logging.info(f"Changed decoding strategy to \n{OmegaConf.to_yaml(self.cfg.decoding)}")

    def _setup_dataloader_from_config(self, config: Optional[Dict]):
        if 'augmentor' in config:
            augmentor = process_augmentations(config['augmentor'])
        else:
            augmentor = None

        # Automatically inject args from model config to dataloader config
        audio_to_text_dataset.inject_dataloader_value_from_model_config(self.cfg, config, key='sample_rate')
        audio_to_text_dataset.inject_dataloader_value_from_model_config(self.cfg, config, key='labels')

        shuffle = config['shuffle']
        device = 'gpu' if torch.cuda.is_available() else 'cpu'
        if config.get('use_dali', False):
            device_id = self.local_rank if device == 'gpu' else None
            dataset = audio_to_text_dataset.get_dali_char_dataset(
                config=config,
                shuffle=shuffle,
                device_id=device_id,
                global_rank=self.global_rank,
                world_size=self.world_size,
                preprocessor_cfg=self._cfg.preprocessor,
            )
            return dataset

        # Instantiate tarred dataset loader or normal dataset loader
        if config.get('is_tarred', False):
            if ('tarred_audio_filepaths' in config and config['tarred_audio_filepaths'] is None) or (
                'manifest_filepath' in config and config['manifest_filepath'] is None
            ):
                logging.warning(
                    "Could not load dataset as `manifest_filepath` was None or "
                    f"`tarred_audio_filepaths` is None. Provided config : {config}"
                )
                return None

            shuffle_n = config.get('shuffle_n', 4 * config['batch_size']) if shuffle else 0
            dataset = audio_to_text_dataset.get_tarred_dataset(
                config=config,
                shuffle_n=shuffle_n,
                global_rank=self.global_rank,
                world_size=self.world_size,
                augmentor=augmentor,
            )
            shuffle = False
        else:
            if 'manifest_filepath' in config and config['manifest_filepath'] is None:
                logging.warning(f"Could not load dataset as `manifest_filepath` was None. Provided config : {config}")
                return None

            dataset = audio_to_text_dataset.get_char_dataset(config=config, augmentor=augmentor)

        if type(dataset) is ChainDataset:
            collate_fn = dataset.datasets[0].collate_fn
        else:
            collate_fn = dataset.collate_fn

        return torch.utils.data.DataLoader(
            dataset=dataset,
            batch_size=config['batch_size'],
            collate_fn=collate_fn,
            drop_last=config.get('drop_last', False),
            shuffle=shuffle,
            num_workers=config.get('num_workers', 0),
            pin_memory=config.get('pin_memory', False),
        )

    def setup_training_data(self, train_data_config: Optional[Union[DictConfig, Dict]]):
        """
        Sets up the training data loader via a Dict-like object.

        Args:
            train_data_config: A config that contains the information regarding construction
                of an ASR Training dataset.

        Supported Datasets:
            -   :class:`~nemo.collections.asr.data.audio_to_text.AudioToCharDataset`
            -   :class:`~nemo.collections.asr.data.audio_to_text.AudioToBPEDataset`
            -   :class:`~nemo.collections.asr.data.audio_to_text.TarredAudioToCharDataset`
            -   :class:`~nemo.collections.asr.data.audio_to_text.TarredAudioToBPEDataset`
            -   :class:`~nemo.collections.asr.data.audio_to_text_dali.AudioToCharDALIDataset`
        """
        if 'shuffle' not in train_data_config:
            train_data_config['shuffle'] = True

        # preserve config
        self._update_dataset_config(dataset_name='train', config=train_data_config)

        self._train_dl = self._setup_dataloader_from_config(config=train_data_config)

        # Need to set this because if using an IterableDataset, the length of the dataloader is the total number
        # of samples rather than the number of batches, and this messes up the tqdm progress bar.
        # So we set the number of steps manually (to the correct number) to fix this.
        if 'is_tarred' in train_data_config and train_data_config['is_tarred']:
            # We also need to check if limit_train_batches is already set.
            # If it's an int, we assume that the user has set it to something sane, i.e. <= # training batches,
            # and don't change it. Otherwise, adjust batches accordingly if it's a float (including 1.0).
            if isinstance(self._trainer.limit_train_batches, float):
                self._trainer.limit_train_batches = int(
                    self._trainer.limit_train_batches
                    * ceil((len(self._train_dl.dataset) / self.world_size) / train_data_config['batch_size'])
                )

    def setup_validation_data(self, val_data_config: Optional[Union[DictConfig, Dict]]):
        """
        Sets up the validation data loader via a Dict-like object.

        Args:
            val_data_config: A config that contains the information regarding construction
                of an ASR Training dataset.

        Supported Datasets:
            -   :class:`~nemo.collections.asr.data.audio_to_text.AudioToCharDataset`
            -   :class:`~nemo.collections.asr.data.audio_to_text.AudioToBPEDataset`
            -   :class:`~nemo.collections.asr.data.audio_to_text.TarredAudioToCharDataset`
            -   :class:`~nemo.collections.asr.data.audio_to_text.TarredAudioToBPEDataset`
            -   :class:`~nemo.collections.asr.data.audio_to_text_dali.AudioToCharDALIDataset`
        """
        if 'shuffle' not in val_data_config:
            val_data_config['shuffle'] = False

        # preserve config
        self._update_dataset_config(dataset_name='validation', config=val_data_config)

        self._validation_dl = self._setup_dataloader_from_config(config=val_data_config)

    def setup_test_data(self, test_data_config: Optional[Union[DictConfig, Dict]]):
        """
        Sets up the test data loader via a Dict-like object.

        Args:
            test_data_config: A config that contains the information regarding construction
                of an ASR Training dataset.

        Supported Datasets:
            -   :class:`~nemo.collections.asr.data.audio_to_text.AudioToCharDataset`
            -   :class:`~nemo.collections.asr.data.audio_to_text.AudioToBPEDataset`
            -   :class:`~nemo.collections.asr.data.audio_to_text.TarredAudioToCharDataset`
            -   :class:`~nemo.collections.asr.data.audio_to_text.TarredAudioToBPEDataset`
            -   :class:`~nemo.collections.asr.data.audio_to_text_dali.AudioToCharDALIDataset`
        """
        if 'shuffle' not in test_data_config:
            test_data_config['shuffle'] = False

        # preserve config
        self._update_dataset_config(dataset_name='test', config=test_data_config)

        self._test_dl = self._setup_dataloader_from_config(config=test_data_config)

    @property
    def input_types(self) -> Optional[Dict[str, NeuralType]]:
        if hasattr(self.preprocessor, '_sample_rate'):
            input_signal_eltype = AudioSignal(freq=self.preprocessor._sample_rate)
        else:
            input_signal_eltype = AudioSignal()

        return {
            "input_signal": NeuralType(('B', 'T'), input_signal_eltype, optional=True),
            "input_signal_length": NeuralType(tuple('B'), LengthsType(), optional=True),
            "processed_signal": NeuralType(('B', 'D', 'T'), SpectrogramType(), optional=True),
            "processed_signal_length": NeuralType(tuple('B'), LengthsType(), optional=True),
        }

    @property
    def output_types(self) -> Optional[Dict[str, NeuralType]]:
        return {
            "outputs": NeuralType(('B', 'D', 'T'), AcousticEncodedRepresentation()),
            "encoded_lengths": NeuralType(tuple('B'), LengthsType()),
        }

    @typecheck()
    def forward(
        self, input_signal=None, input_signal_length=None, processed_signal=None, processed_signal_length=None
    ):
        """
        Forward pass of the model. Note that for RNNT Models, the forward pass of the model is a 3 step process,
        and this method only performs the first step - forward of the acoustic model.

        Please refer to the `training_step` in order to see the full `forward` step for training - which
        performs the forward of the acoustic model, the prediction network and then the joint network.
        Finally, it computes the loss and possibly compute the detokenized text via the `decoding` step.

        Please refer to the `validation_step` in order to see the full `forward` step for inference - which
        performs the forward of the acoustic model, the prediction network and then the joint network.
        Finally, it computes the decoded tokens via the `decoding` step and possibly compute the batch metrics.

        Args:
            input_signal: Tensor that represents a batch of raw audio signals,
                of shape [B, T]. T here represents timesteps, with 1 second of audio represented as
                `self.sample_rate` number of floating point values.
            input_signal_length: Vector of length B, that contains the individual lengths of the audio
                sequences.
            processed_signal: Tensor that represents a batch of processed audio signals,
                of shape (B, D, T) that has undergone processing via some DALI preprocessor.
            processed_signal_length: Vector of length B, that contains the individual lengths of the
                processed audio sequences.

        Returns:
            A tuple of 2 elements -
            1) The log probabilities tensor of shape [B, T, D].
            2) The lengths of the acoustic sequence after propagation through the encoder, of shape [B].
        """
        has_input_signal = input_signal is not None and input_signal_length is not None
        has_processed_signal = processed_signal is not None and processed_signal_length is not None
        if (has_input_signal ^ has_processed_signal) is False:
            raise ValueError(
                f"{self} Arguments ``input_signal`` and ``input_signal_length`` are mutually exclusive "
                " with ``processed_signal`` and ``processed_signal_len`` arguments."
            )

        if not has_processed_signal:
            processed_signal, processed_signal_length = self.preprocessor(
                input_signal=input_signal, length=input_signal_length,
            )

        # Spec augment is not applied during evaluation/testing
        if self.spec_augmentation is not None and self.training:
            processed_signal = self.spec_augmentation(input_spec=processed_signal, length=processed_signal_length)

        encoded, encoded_len = self.encoder(audio_signal=processed_signal, length=processed_signal_length)
        return encoded, encoded_len

    # PTL-specific methods
    def training_step(self, batch, batch_nb):
        signal, signal_len, transcript, transcript_len = batch

        # forward() only performs encoder forward
        if isinstance(batch, DALIOutputs) and batch.has_processed_signal:
            encoded, encoded_len = self.forward(processed_signal=signal, processed_signal_length=signal_len)
        else:
            encoded, encoded_len = self.forward(input_signal=signal, input_signal_length=signal_len)
        del signal

        # During training, loss must be computed, so decoder forward is necessary
        decoder, target_length, states = self.decoder(targets=transcript, target_length=transcript_len)

        if hasattr(self, '_trainer') and self._trainer is not None:
            log_every_n_steps = self._trainer.log_every_n_steps
            sample_id = self._trainer.global_step
        else:
            log_every_n_steps = 1
            sample_id = batch_nb

        # If experimental fused Joint-Loss-WER is not used
        if not self.joint.fuse_loss_wer:
            # Compute full joint and loss
            joint = self.joint(encoder_outputs=encoded, decoder_outputs=decoder)
            loss_value = self.loss(
                log_probs=joint, targets=transcript, input_lengths=encoded_len, target_lengths=target_length
            )

            tensorboard_logs = {'train_loss': loss_value, 'learning_rate': self._optimizer.param_groups[0]['lr']}

            if (sample_id + 1) % log_every_n_steps == 0:
                self.wer.update(encoded, encoded_len, transcript, transcript_len)
                _, scores, words = self.wer.compute()
                self.wer.reset()
                tensorboard_logs.update({'training_batch_wer': scores.float() / words})

        else:
            # If experimental fused Joint-Loss-WER is used
            if (sample_id + 1) % log_every_n_steps == 0:
                compute_wer = True
            else:
                compute_wer = False

            # Fused joint step
            loss_value, wer, _, _ = self.joint(
                encoder_outputs=encoded,
                decoder_outputs=decoder,
                encoder_lengths=encoded_len,
                transcripts=transcript,
                transcript_lengths=transcript_len,
                compute_wer=compute_wer,
            )

            tensorboard_logs = {'train_loss': loss_value, 'learning_rate': self._optimizer.param_groups[0]['lr']}

            if compute_wer:
                tensorboard_logs.update({'training_batch_wer': wer})

        # Log items
        self.log_dict(tensorboard_logs)

        # Preserve batch acoustic model T and language model U parameters if normalizing
        if self._optim_normalize_joint_txu:
            self._optim_normalize_txu = [encoded_len.max(), transcript_len.max()]

        return {'loss': loss_value}

    def predict_step(self, batch, batch_idx, dataloader_idx=0):
        signal, signal_len, transcript, transcript_len, sample_id = batch

        # forward() only performs encoder forward
        if isinstance(batch, DALIOutputs) and batch.has_processed_signal:
            encoded, encoded_len = self.forward(processed_signal=signal, processed_signal_length=signal_len)
        else:
            encoded, encoded_len = self.forward(input_signal=signal, input_signal_length=signal_len)
        del signal

        best_hyp_text, all_hyp_text = self.decoding.rnnt_decoder_predictions_tensor(
            encoder_output=encoded, encoded_lengths=encoded_len, return_hypotheses=False
        )

        sample_id = sample_id.cpu().detach().numpy()
        return list(zip(sample_id, best_hyp_text))

    def validation_step(self, batch, batch_idx, dataloader_idx=0):
        signal, signal_len, transcript, transcript_len = batch

        # forward() only performs encoder forward
        if isinstance(batch, DALIOutputs) and batch.has_processed_signal:
            encoded, encoded_len = self.forward(processed_signal=signal, processed_signal_length=signal_len)
        else:
            encoded, encoded_len = self.forward(input_signal=signal, input_signal_length=signal_len)
        del signal

        tensorboard_logs = {}

        # If experimental fused Joint-Loss-WER is not used
        if not self.joint.fuse_loss_wer:
            if self.compute_eval_loss:
                decoder, target_length, states = self.decoder(targets=transcript, target_length=transcript_len)
                joint = self.joint(encoder_outputs=encoded, decoder_outputs=decoder)

                loss_value = self.loss(
                    log_probs=joint, targets=transcript, input_lengths=encoded_len, target_lengths=target_length
                )

                tensorboard_logs['val_loss'] = loss_value

            self.wer.update(encoded, encoded_len, transcript, transcript_len)
            wer, wer_num, wer_denom = self.wer.compute()
            self.wer.reset()

            tensorboard_logs['val_wer_num'] = wer_num
            tensorboard_logs['val_wer_denom'] = wer_denom
            tensorboard_logs['val_wer'] = wer

        else:
            # If experimental fused Joint-Loss-WER is used
            compute_wer = True

            if self.compute_eval_loss:
                decoded, target_len, states = self.decoder(targets=transcript, target_length=transcript_len)
            else:
                decoded = None
                target_len = transcript_len

            # Fused joint step
            loss_value, wer, wer_num, wer_denom = self.joint(
                encoder_outputs=encoded,
                decoder_outputs=decoded,
                encoder_lengths=encoded_len,
                transcripts=transcript,
                transcript_lengths=target_len,
                compute_wer=compute_wer,
            )

            if loss_value is not None:
                tensorboard_logs['val_loss'] = loss_value

            tensorboard_logs['val_wer_num'] = wer_num
            tensorboard_logs['val_wer_denom'] = wer_denom
            tensorboard_logs['val_wer'] = wer

        return tensorboard_logs

    def test_step(self, batch, batch_idx, dataloader_idx=0):
        logs = self.validation_step(batch, batch_idx, dataloader_idx=dataloader_idx)
        test_logs = {
            'test_wer_num': logs['val_wer_num'],
            'test_wer_denom': logs['val_wer_denom'],
            # 'test_wer': logs['val_wer'],
        }
        if 'val_loss' in logs:
            test_logs['test_loss'] = logs['val_loss']
        return test_logs

    def multi_validation_epoch_end(self, outputs, dataloader_idx: int = 0):
        if self.compute_eval_loss:
            val_loss_mean = torch.stack([x['val_loss'] for x in outputs]).mean()
            val_loss_log = {'val_loss': val_loss_mean}
        else:
            val_loss_log = {}
        wer_num = torch.stack([x['val_wer_num'] for x in outputs]).sum()
        wer_denom = torch.stack([x['val_wer_denom'] for x in outputs]).sum()
        tensorboard_logs = {**val_loss_log, 'val_wer': wer_num.float() / wer_denom}
        return {**val_loss_log, 'log': tensorboard_logs}

    def multi_test_epoch_end(self, outputs, dataloader_idx: int = 0):
        if self.compute_eval_loss:
            test_loss_mean = torch.stack([x['test_loss'] for x in outputs]).mean()
            test_loss_log = {'test_loss': test_loss_mean}
        else:
            test_loss_log = {}
        wer_num = torch.stack([x['test_wer_num'] for x in outputs]).sum()
        wer_denom = torch.stack([x['test_wer_denom'] for x in outputs]).sum()
        tensorboard_logs = {**test_loss_log, 'test_wer': wer_num.float() / wer_denom}
        return {**test_loss_log, 'log': tensorboard_logs}

    def _setup_transcribe_dataloader(self, config: Dict) -> 'torch.utils.data.DataLoader':
        """
        Setup function for a temporary data loader which wraps the provided audio file.

        Args:
            config: A python dictionary which contains the following keys:
            paths2audio_files: (a list) of paths to audio files. The files should be relatively short fragments. \
                Recommended length per file is between 5 and 25 seconds.
            batch_size: (int) batch size to use during inference. \
                Bigger will result in better throughput performance but would use more memory.
            temp_dir: (str) A temporary directory where the audio manifest is temporarily
                stored.

        Returns:
            A pytorch DataLoader for the given audio file(s).
        """
        batch_size = min(config['batch_size'], len(config['paths2audio_files']))
        dl_config = {
            'manifest_filepath': os.path.join(config['temp_dir'], 'manifest.json'),
            'sample_rate': self.preprocessor._sample_rate,
            'labels': self.joint.vocabulary,
            'batch_size': batch_size,
            'trim_silence': False,
            'shuffle': False,
<<<<<<< HEAD
            'num_workers': min(batch_size, os.cpu_count() - 1),
=======
            'num_workers': config.get('num_workers', min(batch_size, os.cpu_count() - 1)),
>>>>>>> 66b5b07b
            'pin_memory': True,
        }

        temporary_datalayer = self._setup_dataloader_from_config(config=DictConfig(dl_config))
        return temporary_datalayer

    def on_after_backward(self):
        super().on_after_backward()
        if self._optim_variational_noise_std > 0 and self.global_step >= self._optim_variational_noise_start:
            for param_name, param in self.decoder.named_parameters():
                if param.grad is not None:
                    noise = torch.normal(
                        mean=0.0,
                        std=self._optim_variational_noise_std,
                        size=param.size(),
                        device=param.device,
                        dtype=param.dtype,
                    )
                    param.grad.data.add_(noise)

        if self._optim_normalize_joint_txu:
            T, U = self._optim_normalize_txu
            if T is not None and U is not None:
                for param_name, param in self.encoder.named_parameters():
                    if param.grad is not None:
                        param.grad.data.div_(U)

                for param_name, param in self.decoder.named_parameters():
                    if param.grad is not None:
                        param.grad.data.div_(T)

        if self._optim_normalize_encoder_norm:
            for param_name, param in self.encoder.named_parameters():
                if param.grad is not None:
                    norm = param.grad.norm()
                    param.grad.data.div_(norm)

        if self._optim_normalize_decoder_norm:
            for param_name, param in self.decoder.named_parameters():
                if param.grad is not None:
                    norm = param.grad.norm()
                    param.grad.data.div_(norm)

        if self._optim_normalize_joint_norm:
            for param_name, param in self.joint.named_parameters():
                if param.grad is not None:
                    norm = param.grad.norm()
                    param.grad.data.div_(norm)

    def export(self, output: str, input_example=None, **kwargs):
        encoder_exp, encoder_descr = self.encoder.export(
            self._augment_output_filename(output, 'Encoder'), input_example=input_example, **kwargs,
        )
        decoder_joint = RNNTDecoderJoint(self.decoder, self.joint)
        decoder_exp, decoder_descr = decoder_joint.export(
            self._augment_output_filename(output, 'Decoder-Joint'),
            # TODO: propagate from export()
            input_example=None,
            **kwargs,
        )
        return encoder_exp + decoder_exp, encoder_descr + decoder_descr<|MERGE_RESOLUTION|>--- conflicted
+++ resolved
@@ -845,11 +845,7 @@
             'batch_size': batch_size,
             'trim_silence': False,
             'shuffle': False,
-<<<<<<< HEAD
-            'num_workers': min(batch_size, os.cpu_count() - 1),
-=======
             'num_workers': config.get('num_workers', min(batch_size, os.cpu_count() - 1)),
->>>>>>> 66b5b07b
             'pin_memory': True,
         }
 
