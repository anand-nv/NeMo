boto3
h5py
matplotlib>=3.3.2
numpy
rapidfuzz
gdown
inflect
sacrebleu[ja]
sacremoses>=0.0.43
nltk>=3.6.5
fasttext
opencc
pangu
jieba
ftfy
flask_restful
<<<<<<< HEAD
einops
=======
ijson
>>>>>>> 58ff608b
<|MERGE_RESOLUTION|>--- conflicted
+++ resolved
@@ -14,8 +14,5 @@
 jieba
 ftfy
 flask_restful
-<<<<<<< HEAD
 einops
-=======
-ijson
->>>>>>> 58ff608b
+ijson